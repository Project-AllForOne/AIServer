--- conflicted
+++ resolved
@@ -1,13 +1,38 @@
 import sys
 import os
+
 sys.path.append(os.path.dirname(os.path.dirname(os.path.abspath(__file__))))
 from fastapi import FastAPI
-<<<<<<< HEAD
-from perfume_recommendation.routers import llm_router, image_processing_router, image_generation_router, image_generation_description_router, diffuser_router, similar , perfume_router
-from perfume_recommendation.routers import llm_router, image_processing_router, image_generation_router, image_generation_description_router, diffuser_router, similar, review_summary_router, keyword_router
-=======
-from perfume_recommendation.routers import llm_router, image_processing_router, image_generation_router, image_generation_description_router, diffuser_router, similar, review_summary_router, bookmark_router, product_router
->>>>>>> 38f0635d
+from perfume_recommendation.routers import (
+    llm_router,
+    image_processing_router,
+    image_generation_router,
+    image_generation_description_router,
+    diffuser_router,
+    similar,
+    review_summary_router,
+    bookmark_router,
+    product_router,
+)
+from perfume_recommendation.routers import (
+    llm_router,
+    image_processing_router,
+    image_generation_router,
+    image_generation_description_router,
+    diffuser_router,
+    similar,
+    perfume_router,
+)
+from perfume_recommendation.routers import (
+    llm_router,
+    image_processing_router,
+    image_generation_router,
+    image_generation_description_router,
+    diffuser_router,
+    similar,
+    review_summary_router,
+    keyword_router,
+)
 from fastapi.middleware.cors import CORSMiddleware
 from dotenv import load_dotenv
 from fastapi.staticfiles import StaticFiles
@@ -21,7 +46,7 @@
 app = FastAPI(
     title="Perfume Recommendation API",
     description="향수 추천 및 이미지 처리를 제공하는 API입니다.",
-    version="1.0.1"
+    version="1.0.1",
 )
 
 APP_HOST = os.getenv("APP_HOST")
@@ -31,7 +56,7 @@
 app.add_middleware(
     CORSMiddleware,
     allow_origins=["*"],  # 모든 도메인에서 접근 허용 (프로덕션 환경에서는 제한 필요)
-    allow_credentials=True, 
+    allow_credentials=True,
     allow_methods=["*"],
     allow_headers=["*"],
 )
@@ -43,21 +68,35 @@
 app.mount("/static", StaticFiles(directory="generated_images"), name="static")
 
 app.include_router(llm_router.router, prefix="/llm", tags=["LLM"])
-app.include_router(image_processing_router.router, prefix="/image-processing", tags=["Image Processing"])
-app.include_router(image_generation_router.router, prefix="/image-generation", tags=["Image Generation"])
-app.include_router(image_generation_description_router.router, prefix="/llm" , tags=["LLM-Image-Description"])
+app.include_router(
+    image_processing_router.router,
+    prefix="/image-processing",
+    tags=["Image Processing"],
+)
+app.include_router(
+    image_generation_router.router,
+    prefix="/image-generation",
+    tags=["Image Generation"],
+)
+app.include_router(
+    image_generation_description_router.router,
+    prefix="/llm",
+    tags=["LLM-Image-Description"],
+)
 app.include_router(diffuser_router.router, prefix="/diffuser", tags=["Diffuser"])
 app.include_router(similar.router, prefix="/similar", tags=["Similar"])
 app.include_router(product_router.router, prefix="/perfume", tags=["Product"])
 app.include_router(review_summary_router.router, prefix="/review", tags=["Review"])
-<<<<<<< HEAD
-app.include_router(keyword_router.router, prefix="/keyword", tags=["Keyword Extraction"])
-app.include_router(keyword_stats_router.router, prefix="/keyword-stats", tags=["Keyword Stats"]) ### 추가됨
-=======
 app.include_router(bookmark_router.router, prefix="/bookmark", tags=["Bookmark"])
->>>>>>> 38f0635d
+app.include_router(
+    keyword_router.router, prefix="/keyword", tags=["Keyword Extraction"]
+)
+app.include_router(
+    keyword_stats_router.router, prefix="/keyword-stats", tags=["Keyword Stats"]
+)  ### 추가됨
 
 # Uvicorn 실행을 위한 엔트리 포인트
 if __name__ == "__main__":
     import uvicorn
+
     uvicorn.run(app, host=APP_HOST, port=APP_PORT)