import logging
import json, os
import pymysql
import random
from openai import OpenAI
from typing import List, Dict, Optional
from pathlib import Path
from datetime import datetime, timedelta
from sqlalchemy import create_engine
from sqlalchemy.orm import sessionmaker
from collections import defaultdict
from langchain_openai import ChatOpenAI
from perfume_recommendation.models.base_model import (
    Base,
    Product,
    Note,
    Spice,
    ProductImage,
    Similar,
    SimilarText,
    SimilarImage,
)

logger = logging.getLogger(__name__)

database_url = os.getenv("DATABASE_URL")
pool_recycle_prot = int(os.getenv("POOL_RECYCLE"))

# SQLAlchemy 설정
DATABASE_URL = database_url
engine = create_engine(DATABASE_URL, pool_recycle=pool_recycle_prot)
SessionLocal = sessionmaker(bind=engine, autoflush=False, autocommit=False)


def get_db():
    db = SessionLocal()
    try:
        yield db
    finally:
        db.close()


class DBService:
    def __init__(self, db_config: Dict[str, str], cache_path_prefix: str = "cache"):
        self.db_config = db_config
        self.connection = self.connect_to_db()
        self.cache_path_prefix = Path(cache_path_prefix)
        self.cache_path_prefix.mkdir(exist_ok=True)
        self.cache_expiration = timedelta(days=1)  # 캐싱 만료 시간 (1일)
        self.session = SessionLocal()
        self.gpt_client = self.initialize_gpt_client()

    def __del__(self):
        if hasattr(self, "session"):
            self.session.close()

    def connect_to_db(self):
        try:
            connection = pymysql.connect(
                host=self.db_config["host"],
                port=int(self.db_config["port"]),
                user=self.db_config["user"],
                password=self.db_config["password"],
                database=self.db_config["database"],
                charset="utf8mb4",
                cursorclass=pymysql.cursors.DictCursor,
            )
            logger.info("✅ 데이터베이스 연결 성공!")
            return connection
        except pymysql.MySQLError as e:
            logger.error(f"🚨 데이터베이스 연결 오류: {e}")
            return None

    def initialize_gpt_client(self):
        api_key = os.getenv("OPENAI_API_KEY")
        api_base = os.getenv("OPENAI_HOST")
        return ChatOpenAI(
            model="gpt-4o-mini",
            temperature=0.7,
            openai_api_key=api_key,
            openai_api_base=api_base,
        )

    def fetch_brands(self) -> List[str]:
        """DB에서 브랜드 목록을 가져옵니다."""
        query = "SELECT DISTINCT brand FROM product;"
        try:
            with self.connection.cursor() as cursor:
                cursor.execute(query)
                brands = [row["brand"] for row in cursor.fetchall()]

            logger.info(f"✅ 총 {len(brands)}개의 브랜드 조회 완료")
            return brands
        except pymysql.MySQLError as e:
            logger.error(f"🚨 브랜드 데이터 로드 실패: {e}")
            return []

    def fetch_spices_by_line(self, line_id: int) -> List[Dict]:
        """특정 계열(line_id)에 속하는 향료(spice) 목록 조회"""
        try:
            query = """
                SELECT id, name_kr 
                FROM spice 
                WHERE line_id = %s;
            """

            with self.connection.cursor() as cursor:
                cursor.execute(query, (line_id,))
                spices = cursor.fetchall()

            if not spices:
                logger.warning(f"⚠️ 해당 계열 ID({line_id})에 속하는 향료가 없습니다.")
                return []

            logger.info(
                f"✅ 계열 ID({line_id})에 해당하는 향료 {len(spices)}개 조회 완료"
            )
            return spices

        except pymysql.MySQLError as e:
            logger.error(f"🚨 향료 데이터 로드 실패: {e}")
            return []

    def fetch_line_data(self) -> List[Dict]:
        """
        line 테이블의 모든 데이터를 조회하여 반환.

        Returns:
            List[Dict]: line 테이블의 데이터를 포함한 리스트
        """
        query = "SELECT * FROM line;"
        try:
            with self.connection.cursor() as cursor:
                cursor.execute(query)
                lines = cursor.fetchall()

            logger.info(f"✅ line 테이블 데이터 {len(lines)}개 조회 완료")
            return lines
        except pymysql.MySQLError as e:
            logger.error(f"🚨 데이터베이스 오류 발생: {e}")
            return []

    def get_perfumes_by_middle_notes(self, spice_ids: List[int]) -> List[Dict]:
        """MIDDLE 타입의 노트를 포함한 향수를 검색"""
        try:
            spice_ids_str = ",".join(map(str, spice_ids))
            query = f"""
                SELECT DISTINCT
                    p.id, 
                    p.brand, 
                    p.name_kr,
                    p.main_accord,
                    p.size_option as volume,
                    COUNT(DISTINCT n.spice_id) as matching_count
                FROM product p
                JOIN note n ON p.id = n.product_id
                WHERE p.category_id = 1
                AND n.spice_id IN ({spice_ids_str})
                AND n.note_type = 'MIDDLE'
                GROUP BY p.id, p.brand, p.name_kr, p.size_option
                ORDER BY matching_count DESC;
            """

            with self.connection.cursor() as cursor:
                cursor.execute(query)
                perfumes = cursor.fetchall()
                logger.info(f"✅ 전체 매칭되는 향수 {len(perfumes)}개를 찾았습니다.")

                return perfumes

        except pymysql.MySQLError as e:
            logger.error(f"🚨 향수 데이터 로드 실패: {e}")
            raise
<<<<<<< HEAD

    # def cache_perfume_data(self, force: bool = False) -> None:
    #     """
    #     DB의 향수 데이터를 JSON 파일로 캐싱. `force=True` 또는 변경 사항이 있을 경우 갱신.
    #     """
    #     existing_products = self.load_cached_perfume_data(check_only=True)

    #     query = """
    #     SELECT
    #         p.id, p.name_kr, p.name_en, p.brand, p.main_accord, p.category_id
    #     FROM product p
    #     """
    #     try:
    #         with self.connection.cursor() as cursor:
    #             cursor.execute(query)
    #             new_products = cursor.fetchall()

    #         # 데이터 변경 여부 확인
    #         if not force and self.is_cache_up_to_date(existing_products, new_products):
    #             logger.info(f"✅ 캐싱 데이터가 최신 상태입니다: {self.cache_path}")
    #             return

    #         # 캐싱 파일 저장
    #         with open(self.cache_path, "w", encoding="utf-8") as f:
    #             json.dump(new_products, f, ensure_ascii=False, indent=4)

    #         logger.info(f"✅ 향수 데이터를 JSON으로 캐싱 완료: {self.cache_path}")

    #     except pymysql.MySQLError as e:
    #         logger.error(f"🚨 데이터베이스 오류 발생: {e}")

    def cache_data(
        self, query: str, cache_file: Path, key_field: str, force: bool = False
    ) -> None:
=======
    
    def cache_data(self, query: str, cache_file: Path, key_field: str, force: bool = False) -> None:
>>>>>>> c76fae41
        """
        DB 데이터를 JSON 파일로 캐싱. `force=True` 또는 변경 사항이 있을 경우 갱신.
        """
        existing_data = self.load_cached_data(cache_file, check_only=True)

        try:
            with self.connection.cursor() as cursor:
                cursor.execute(query)
                new_data = cursor.fetchall()

            # 데이터 변경 여부 확인
            if not force and self.is_cache_up_to_date(existing_data, new_data):
                logger.info(f"✅ 캐싱 데이터가 최신 상태입니다: {cache_file}")
                return

            # 캐싱 파일 저장
            with open(cache_file, "w", encoding="utf-8") as f:
                json.dump(new_data, f, ensure_ascii=False, indent=4)

            logger.info(f"✅ 데이터 캐싱 완료: {cache_file}")

        except pymysql.MySQLError as e:
            logger.error(f"🚨 데이터베이스 오류 발생: {e}")

<<<<<<< HEAD
    # def load_cached_perfume_data(self, check_only: bool = False) -> List[Dict]:
    #     """
    #     캐싱된 데이터를 로드. 캐싱 파일이 없으면 check_only=False일 때 새로 생성.
    #     """
    #     if not self.cache_path.exists():
    #         if check_only:
    #             return []
    #         logger.info("캐싱 파일이 존재하지 않아 새로 생성합니다.")
    #         self.cache_perfume_data()

    #     with open(self.cache_path, "r", encoding="utf-8") as f:
    #         products = json.load(f)

    #     logger.info(f"✅ 캐싱된 향수 데이터 {len(products)}개 로드")
    #     return products

    def load_cached_data(
        self, cache_file: Path, check_only: bool = False
    ) -> List[Dict]:
=======
    def load_cached_data(self, cache_file: Path, check_only: bool = False) -> List[Dict]:
>>>>>>> c76fae41
        """
        캐싱된 데이터를 로드. 캐싱 파일이 없으면 check_only=False일 때 새로 생성.
        """
        if not cache_file.exists():
            if check_only:
                return []
            logger.info(f"캐싱 파일 {cache_file}이(가) 존재하지 않아 새로 생성합니다.")
            if "perfume_cache" in str(cache_file):
                self.cache_perfume_data()
            elif "diffuser_cache" in str(cache_file):
                self.cache_diffuser_data()
            elif "spice_cache" in str(cache_file):
                self.cache_spice_data()
            elif "note_cache" in str(cache_file):
                self.cache_note_data()

        with open(cache_file, "r", encoding="utf-8") as f:
            data = json.load(f)

        logger.info(f"✅ 캐싱된 데이터 {len(data)}개 로드: {cache_file}")
        return data

    def is_cache_up_to_date(
        self, existing_products: List[Dict], new_products: List[Dict]
    ) -> bool:
        """
        기존 캐싱 데이터와 새로 가져온 DB 데이터를 비교하여 변경 사항이 있는지 확인.
        """
        existing_dict = {item["id"]: item for item in existing_products}
        new_dict = {item["id"]: item for item in new_products}

        # 새로운 ID가 추가되었거나 기존 데이터가 변경되었는지 확인
        if set(existing_dict.keys()) != set(new_dict.keys()):
            logger.info("🔄 새로운 데이터가 추가됨. 캐싱을 갱신합니다.")
            return False

        for key in new_dict.keys():
            if existing_dict[key] != new_dict[key]:  # 데이터 변경 확인
                logger.info("🔄 기존 데이터가 변경됨. 캐싱을 갱신합니다.")
                return False

        return True

    def force_generate_cache(self) -> None:
        """
        강제로 JSON 캐싱 파일을 생성하는 메서드.
        """
        logger.info("강제 캐싱 생성 요청을 받았습니다.")
        # self.cache_perfume_data(force=True)
        self.cache_perfume_data()
        self.cache_diffuser_data()
        self.cache_note_data()
        self.cache_spice_data()
        self.cache_product_image_data()

        logger.info("✅ 강제 캐싱 생성 완료.")

    def cache_note_data(self) -> None:
        query = """
        SELECT id, note_type, product_id, spice_id FROM note
        """
        self.cache_data(
            query, self.cache_path_prefix / "note_cache.json", key_field="id"
        )

    def cache_perfume_data(self) -> None:
        query = """
        SELECT p.id, p.name_kr, p.name_en, p.brand, p.main_accord, p.category_id, p.content FROM product p WHERE p.category_id = 1
        """
        self.cache_data(
            query, self.cache_path_prefix / "perfume_cache.json", key_field="id"
        )

    def cache_diffuser_data(self) -> None:
        query = """
        SELECT p.id, p.name_kr, p.name_en, p.brand, p.category_id, p.content FROM product p WHERE p.category_id = 2
        """
<<<<<<< HEAD
        self.cache_data(
            query, self.cache_path_prefix / "diffuser_cache.json", key_field="id"
        )
=======
        self.cache_data(query, self.cache_path_prefix / "diffuser_cache.json", key_field="id")
    
    def cache_product_image_data(self) -> None:
        query = """
        SELECT p.id, p.url, p.product_id FROM product_image p
        """
        self.cache_data(query, self.cache_path_prefix / "product_image_cache.json", key_field="id")
>>>>>>> c76fae41

    def cache_spice_data(self) -> None:
        query = """
        SELECT id, content_en, content_kr, name_en, name_kr, line_id FROM spice
        """
        self.cache_data(
            query, self.cache_path_prefix / "spice_cache.json", key_field="id"
        )

    def load_cached_note_data(self) -> List[Dict]:
        """
        Load cached note data from note_cache.json.
        """
        return self.load_cached_data(self.cache_path_prefix / "note_cache.json")

    def load_cached_perfume_data(self) -> List[Dict]:
        """
        Load cached perfume data from perfume_cache.json.
        """
        return self.load_cached_data(self.cache_path_prefix / "perfume_cache.json")

    def load_cached_diffuser_data(self) -> List[Dict]:
        """
        Load cached diffuser data from perfume_cache.json.
        """
        return self.load_cached_data(self.cache_path_prefix / "diffuser_cache.json")

    def load_cached_product_image_data(self) -> List[Dict]:
        """
        Load cached product image data from product_image_cache.json.
        """
        return self.load_cached_data(self.cache_path_prefix / "product_image_cache.json")

    def load_cached_spice_data(self) -> List[Dict]:
        """
        Load cached spice data from spice_cache.json.
        """
        return self.load_cached_data(self.cache_path_prefix / "spice_cache.json")

    def get_product_details(self, product_id, products):
        for product in products:
            if product["id"] == product_id:
                return product
        return None

    def generate_scent_description(self, notes_text, diffuser_description):
        prompt = f"""Based on the following fragrance combination of the diffuser, describe the characteristics of the overall scent using common perfumery terms such as 우디, 플로럴, 스파이시, 시트러스, 허브, 머스크, 아쿠아, 그린, 구르망, 푸제르, 알데하이드, 파우더리, 스모키, 프루티, 오리엔탈, etc. You do not need to break down each note, just focus on the overall scent impression.
            # EXAMPLE 1:
            - Note: Top: 이탈리안 레몬 잎, 로즈마리\nMiddle: 자스민, 라반딘\nBase: 시더우드, 머스크
            - Diffuser Description: 당신의 여정에 감각적이고 신선한 향기가 퍼집니다. 아침 햇살이 창문을 통해 들어올 때, 산들 바람과 함께 이탈리아 시골을 연상시키는 푸른 향기
            - Response: 상쾌한 시트러스와 허브의 조화, 플로럴한 우아함, 따뜻한 우디한 향과 부드러운 머스크가 어우러져 균형 잡힌 향기를 만들어냅니다. 전체적으로 이 향은 활력을 주면서도 동시에 편안함과 안정감을 느낄 수 있는, 다채롭고 매력적인 향입니다.

            # EXAMPLE 2:
            - Note: single: 이탈리안 베르가못, 이탈리안 레몬, 자몽, 무화과, 핑크 페퍼, 자스민 꽃잎, 무화과 나무, 시더우드, 벤조인
            - Diffuser Description: 당신의 여정에 감각적이고 신선한 향기가 퍼집니다. 아침 햇살이 창문을 통해 들어올 때, 산들 바람과 함께 이탈리아 시골을 연상시키는 푸른 향기
            - Response: 이 향은 상쾌하고 활기찬 느낌을 주면서도, 부드럽고 따뜻한 깊이를 지닌 균형 잡힌 향입니다. 밝고 톡톡 튀는 시트러스 향이 기분을 상쾌하게 해주고, 달콤하고 우아한 플로럴과 자연적인 우디한 느낌이 조화를 이루며 세련된 분위기를 만들어냅니다. 전체적으로 신선하고 세련되며, 따뜻하면서도 편안한 느낌을 주는 복합적인 향입니다.

            # Note: {notes_text}
            # Diffuser Description: {diffuser_description}
            # Response: """

        response = self.gpt_client.invoke(prompt).content.strip()

        return response

    # Load or initialize the diffuser scent cache
    def load_diffuser_scent_cache(self):
        """Load diffuser scent descriptions."""
        try:
            with open(
                self.cache_path_prefix / "diffuser_scent_cache.json",
                "r",
                encoding="utf-8",
            ) as f:
                return {item["id"]: item["scent_description"] for item in json.load(f)}
        except (FileNotFoundError, json.JSONDecodeError) as e:
            logger.error(f"Error loading diffuser scent data: {e}")
            return {}

    def format_notes(self, note_data):
        if "SINGLE" in note_data:
            single_notes = ", ".join(note_data["SINGLE"])
            return f"single: {single_notes}"
        else:
            formatted = []
            for note_type in ["TOP", "MIDDLE", "BASE"]:
                if note_data.get(note_type):
                    notes_str = ", ".join(note_data[note_type])
                    formatted.append(f"{note_type.lower()}: {notes_str}")
            return "\n".join(formatted)

    def save_scent_cache(self, scent_cache):
        # Update scent cache to a list before saving
        scent_cache_list = [
            {"id": int(product_id), "scent_description": scent_description}
            for product_id, scent_description in scent_cache.items()
        ]
        with open("cache/diffuser_scent_cache.json", "w", encoding="utf-8") as f:
            json.dump(scent_cache_list, f, ensure_ascii=False, indent=4)

    def save_diffuser_scent_description(self) -> None:
        notes = self.load_cached_note_data()
        spices = self.load_cached_spice_data()
        products = self.load_cached_diffuser_data()

        # Extract product IDs from the product cache
        existing_product_ids = {product["id"] for product in products}

        # Create spice ID to name mapping
        spice_id_to_name = {spice["id"]: spice["name_kr"] for spice in spices}

        # Group notes by product_id
        product_notes = defaultdict(lambda: defaultdict(list))

        note_types = ["TOP", "MIDDLE", "BASE", "SINGLE"]

        for note in notes:
            note_type = note["note_type"].upper()
            product_id = note["product_id"]
            if product_id in existing_product_ids:
                spice_name = spice_id_to_name.get(note["spice_id"], "")
                if note_type in note_types and spice_name:
                    product_notes[product_id][note_type].append(spice_name)

        # Load the scent cache as a dictionary
        scent_cache = self.load_diffuser_scent_cache()

        # Generate and cache scent descriptions
        scent_cache_list = []

        for product_id, note_data in product_notes.items():
            if str(product_id) in scent_cache:
                logger.info(
                    f"Product {product_id} already has a cached scent description."
                )
                scent_cache_list.append(
                    {
                        "id": int(product_id),
                        "scent_description": scent_cache[str(product_id)],
                    }
                )
                continue

            formatted_notes = self.format_notes(note_data)
            logger.info(f"Generating scent description for product {product_id}...")

            product_details = self.get_product_details(product_id, products)
            if product_details:
                # Diffuser description is fetched from product details or assigned manually
                diffuser_description = product_details.get("content", "")

            scent_description = self.generate_scent_description(
                formatted_notes, diffuser_description
            )
            scent_cache[str(product_id)] = scent_description

            logger.info(
                f"Scent description for product {product_id}: {scent_description}"
            )

        # Save the updated scent cache as a list
        self.save_scent_cache(scent_cache)

        logger.info("All scent descriptions have been updated and saved.")

    def get_spices_by_names(self, note_names: List[str]) -> List[Dict]:
        """향료 이름으로 ID를 가져옵니다."""
        try:
            # LIKE 검색을 위한 패턴 생성
            patterns = [
                f"name_kr LIKE '%{note.strip()}%'" for note in note_names
            ]  # 한글 이름으로 검색
            where_clause = " OR ".join(patterns)  # OR 조건으로 연결

            query = f"""
                SELECT id, name_kr
                FROM spice 
                WHERE {where_clause}
                ORDER BY 
                    CASE 
                        WHEN name_kr IN ({', '.join([f"'{note.strip()}'" for note in note_names])}) THEN 0 
                        ELSE 1 
                    END,
                    name_kr;
            """

            with self.connection.cursor() as cursor:
                cursor.execute(query)  # 쿼리 실행
                result = cursor.fetchall()  # 결과를 리스트로 반환

                logger.info(f"✅ 요청된 향료: {note_names}")
                logger.info(f"✅ 매칭된 향료: {[r['name_kr'] for r in result]}")

                return result

        except pymysql.MySQLError as e:
            logger.error(f"🚨 향료 데이터 로드 실패: {e}")
            raise

    def get_diffusers_by_spice_ids(self, spice_ids: List[int]) -> List[Dict]:
        """해당 향료가 하나라도 포함된 디퓨저들 중에서 랜덤하게 2개를 선택합니다."""
        try:
            spice_ids_str = ",".join(map(str, spice_ids))

            # 먼저 전체 매칭되는 디퓨저 수를 확인
            count_query = f"""
                SELECT COUNT(DISTINCT p.id) as total_count
                FROM product p
                JOIN note n ON p.id = n.product_id
                WHERE p.category_id = 2
                AND n.spice_id IN ({spice_ids_str})
                AND p.name_kr NOT LIKE '%카 디퓨저%'
            """

            # 그 다음 랜덤하게 2개 선택
            main_query = f"""
                SELECT DISTINCT
                    p.id, 
                    p.brand, 
                    p.name_kr, 
                    p.size_option as volume,
                    p.content,
                    COUNT(DISTINCT n.spice_id) as matching_count,
                    GROUP_CONCAT(DISTINCT s.name_kr) as included_notes
                FROM product p
                JOIN note n ON p.id = n.product_id
                JOIN spice s ON n.spice_id = s.id
                WHERE p.category_id = 2
                AND n.spice_id IN ({spice_ids_str})
                AND p.name_kr NOT LIKE '%카 디퓨저%'
                GROUP BY p.id, p.brand, p.name_kr, p.size_option, p.content
                ORDER BY RAND()
                LIMIT 2
            """

            with self.connection.cursor() as cursor:
                # 전체 개수 확인
                cursor.execute(count_query)
                total_count = cursor.fetchone()["total_count"]
                logger.info(f"✅ 전체 매칭되는 디퓨저: {total_count}개")

                # 랜덤 선택
                cursor.execute(main_query)
                result = cursor.fetchall()

                # 선택된 디퓨저 로깅
                for diffuser in result:
                    logger.info(
                        f"✅ 선택됨: {diffuser['name_kr']} (ID: {diffuser['id']}) - "
                        f"포함 향료: {diffuser['included_notes']}"
                    )

                return result

        except pymysql.MySQLError as e:
            logger.error(f"🚨 디퓨저 데이터 로드 실패: {e}")
            raise

    # ORM을 사용하는 새로운 메서드들
    def get_product_by_id(self, product_id: int):
        """SQLAlchemy를 사용하여 제품 정보를 조회합니다."""
        try:
            return self.session.query(Product).filter(Product.id == product_id).first()
        except Exception as e:
            logger.error(f"🚨 제품 조회 실패: {e}")
            return None

    def get_similar_products_by_text(self, product_id: int) -> List[Dict]:
        """텍스트 기반 유사도로 비슷한 제품을 조회합니다."""
        try:
            similar_products = (
                self.session.query(
                    Product.id,
                    Product.brand,
                    Product.name_kr,
                    Product.size_option.label("volume"),
                    SimilarText.similarity_score,
                )
                .join(SimilarText, Product.id == SimilarText.similar_product_id)
                .filter(SimilarText.product_id == product_id)
                .order_by(SimilarText.similarity_score.desc())
                .limit(5)
                .all()
            )
            logger.info(f"✅ 텍스트 기반 유사 제품 {len(similar_products)}개 조회 완료")
            return [
                dict(zip(["id", "brand", "name_kr", "volume", "similarity_score"], p))
                for p in similar_products
            ]
        except Exception as e:
            logger.error(f"🚨 텍스트 기반 유사 제품 조회 실패: {e}")
            return []

    def query_gpt_for_therapeutic_effect(self, spice_name):
        # spice마다 6개 카테고리(스트레스 감소[1], 행복[2], 리프레시[3], 수면[4], 집중[5], 에너지[6]) 중 어떤 효능이 있는지 또는 관련 없는지[0] GPT에 확인 요청하여 response 저장 (특정 잘 알려진 향료만 추천되는 것을 방지하기 위함)
        prompt = f"""
        Given the perfumery spice "{spice_name}", determine its primary effect among the following categories:
        1. Stress Reduction (스트레스 감소)
        2. Happiness (행복)
        3. Refreshing (리프레시)
        4. Sleep Aid (수면)
        5. Concentration (집중)
        6. Energy Boost (에너지)
        0. Neither
        **If none of these apply, return 0.**
        Respond with only the corresponding number.
        """

        response = self.gpt_client.invoke(prompt).content.strip()

        try:
            return int(response)
        except:
            return 0  # Default to 0 if parsing fails

    def load_json(self, file_path):
        if os.path.exists(file_path):
            with open(file_path, "r", encoding="utf-8") as f:
                return json.load(f)
        return []

    def save_json(self, file_path, data):
        with open(file_path, "w", encoding="utf-8") as f:
            json.dump(data, f, ensure_ascii=False, indent=4)

    def save_spice_therapeutic_effect_cache(self):
        spice_therapeutic_effect_cache_file = (
            self.cache_path_prefix / "spice_therapeutic_effect_cache.json"
        )

        spice_data = self.load_cached_spice_data()
        spice_therapeutic_effect_data = self.load_json(
            spice_therapeutic_effect_cache_file
        )
        spice_therapeutic_effect_dict = {
            entry["id"]: entry for entry in spice_therapeutic_effect_data
        }

        updated = False
        for spice in spice_data:
            if spice["id"] not in spice_therapeutic_effect_dict:
                spice_therapeutic_effect_value = self.query_gpt_for_therapeutic_effect(
                    spice["name_en"]
                )
                spice_therapeutic_effect_entry = {
                    "id": spice["id"],
                    "name_en": spice["name_en"],
                    "effect": spice_therapeutic_effect_value,
                }
                spice_therapeutic_effect_data.append(spice_therapeutic_effect_entry)
                spice_therapeutic_effect_dict[spice["name_en"]] = (
                    spice_therapeutic_effect_entry
                )
                updated = True

        if updated:
<<<<<<< HEAD
            self.save_json(
                spice_therapeutic_effect_cache_file, spice_therapeutic_effect_data
            )
            print("spice_therapeutic_effect_cache.json has been updated.")
        else:
            print(
                "All spices already have an entry in spice_therapeutic_effect_cache.json."
            )
=======
            self.save_json(spice_therapeutic_effect_cache_file, spice_therapeutic_effect_data)
            logger.info("spice_therapeutic_effect_cache.json has been updated.")
        else:
            logger.info("All spices already have an entry in spice_therapeutic_effect_cache.json.")
>>>>>>> c76fae41

    def load_cached_spice_therapeutic_effect_data(self):
        """Load spice therapeutic effect data from cache."""
        try:
            with open(
                self.cache_path_prefix / "spice_therapeutic_effect_cache.json",
                "r",
                encoding="utf-8",
            ) as f:
                return json.load(f)
        except FileNotFoundError:
            logger.error("spice_therapeutic_effect_cache.json 파일을 찾을 수 없습니다.")
            return []
        except json.JSONDecodeError:
            logger.error(
                "spice_therapeutic_effect_cache.json 파일을 파싱하는 중 오류가 발생했습니다."
            )
            return []

    def get_keywords(self) -> List[Dict[str, int]]:
        """MySQL에서 최근 7일간 키워드 조회 (중복 제거 & 등장 횟수 포함)"""
        query = """
        SELECT keyword, COUNT(*) as count
        FROM keyword_data
        WHERE created_at >= DATE_SUB(NOW(), INTERVAL 7 DAY)
        GROUP BY keyword
        ORDER BY count DESC
        """
        try:
            with self.connection.cursor() as cursor:
                cursor.execute(query)
                return [
                    {"keyword": row["keyword"], "count": row["count"]}
                    for row in cursor.fetchall()
                ]
        except pymysql.MySQLError as e:
            logger.error(f"🚨 키워드 조회 실패: {e}")
            return []
        if not results:  # 결과가 없을 경우
            return []  # 빈 리스트 반환

    def get_last_week_stats(self) -> dict:
        """MySQL에서 지난 주 키워드 통계 조회 (안전한 날짜 조건 추가)"""
        query = """
        SELECT * FROM keyword_stats
        WHERE date < CURRENT_DATE - INTERVAL 7 DAY
        ORDER BY date DESC
        LIMIT 1
        """
        try:
            with self.connection.cursor() as cursor:
                cursor.execute(query)
                result = cursor.fetchone()
                if result:
                    return {
                        "date": result["date"],
                        "top_keywords": json.loads(result["top_keywords"]),
                        "total_keywords": result["total_keywords"],
                        "keyword_changes": json.loads(result["keyword_changes"]),
                    }
                return {}
        except pymysql.MySQLError as e:
            logger.error(f"🚨 지난 주 키워드 통계 조회 실패: {e}")
            return {}
        if not results:  # 결과가 없을 경우
            return []  # 빈 리스트 반환

    def save_weekly_stats(self, weekly_stats: dict) -> None:
        """주간 키워드 통계를 MySQL에 저장"""
        query = """
        INSERT INTO keyword_stats (date, top_keywords, total_keywords, keyword_changes)
        VALUES (%s, %s, %s, %s)
        """
        try:
            with self.connection.cursor() as cursor:
                cursor.execute(
                    query,
                    (
                        weekly_stats["date"],
                        json.dumps(weekly_stats["top_keywords"], ensure_ascii=False),
                        weekly_stats["total_keywords"],
                        json.dumps(weekly_stats["keyword_changes"], ensure_ascii=False),
                    ),
                )
            self.connection.commit()
        except pymysql.MySQLError as e:
            logger.error(f"🚨 주간 키워드 통계 저장 실패: {e}")


# 캐싱 생성 기능 실행
if __name__ == "__main__":
    import os

    # DB 설정
    db_config = {
        "host": os.getenv("DB_HOST"),
        "port": os.getenv("DB_PORT"),
        "user": os.getenv("DB_USER"),
        "password": os.getenv("DB_PASSWORD"),
        "database": os.getenv("DB_NAME"),
    }

    # DB 서비스 초기화
    db_service = DBService(db_config=db_config)

    # 강제 캐싱 생성 실행
    db_service.force_generate_cache()
    logger.info("향수 데이터 강제 캐싱 완료!")<|MERGE_RESOLUTION|>--- conflicted
+++ resolved
@@ -171,45 +171,10 @@
         except pymysql.MySQLError as e:
             logger.error(f"🚨 향수 데이터 로드 실패: {e}")
             raise
-<<<<<<< HEAD
-
-    # def cache_perfume_data(self, force: bool = False) -> None:
-    #     """
-    #     DB의 향수 데이터를 JSON 파일로 캐싱. `force=True` 또는 변경 사항이 있을 경우 갱신.
-    #     """
-    #     existing_products = self.load_cached_perfume_data(check_only=True)
-
-    #     query = """
-    #     SELECT
-    #         p.id, p.name_kr, p.name_en, p.brand, p.main_accord, p.category_id
-    #     FROM product p
-    #     """
-    #     try:
-    #         with self.connection.cursor() as cursor:
-    #             cursor.execute(query)
-    #             new_products = cursor.fetchall()
-
-    #         # 데이터 변경 여부 확인
-    #         if not force and self.is_cache_up_to_date(existing_products, new_products):
-    #             logger.info(f"✅ 캐싱 데이터가 최신 상태입니다: {self.cache_path}")
-    #             return
-
-    #         # 캐싱 파일 저장
-    #         with open(self.cache_path, "w", encoding="utf-8") as f:
-    #             json.dump(new_products, f, ensure_ascii=False, indent=4)
-
-    #         logger.info(f"✅ 향수 데이터를 JSON으로 캐싱 완료: {self.cache_path}")
-
-    #     except pymysql.MySQLError as e:
-    #         logger.error(f"🚨 데이터베이스 오류 발생: {e}")
 
     def cache_data(
         self, query: str, cache_file: Path, key_field: str, force: bool = False
     ) -> None:
-=======
-    
-    def cache_data(self, query: str, cache_file: Path, key_field: str, force: bool = False) -> None:
->>>>>>> c76fae41
         """
         DB 데이터를 JSON 파일로 캐싱. `force=True` 또는 변경 사항이 있을 경우 갱신.
         """
@@ -234,29 +199,9 @@
         except pymysql.MySQLError as e:
             logger.error(f"🚨 데이터베이스 오류 발생: {e}")
 
-<<<<<<< HEAD
-    # def load_cached_perfume_data(self, check_only: bool = False) -> List[Dict]:
-    #     """
-    #     캐싱된 데이터를 로드. 캐싱 파일이 없으면 check_only=False일 때 새로 생성.
-    #     """
-    #     if not self.cache_path.exists():
-    #         if check_only:
-    #             return []
-    #         logger.info("캐싱 파일이 존재하지 않아 새로 생성합니다.")
-    #         self.cache_perfume_data()
-
-    #     with open(self.cache_path, "r", encoding="utf-8") as f:
-    #         products = json.load(f)
-
-    #     logger.info(f"✅ 캐싱된 향수 데이터 {len(products)}개 로드")
-    #     return products
-
     def load_cached_data(
         self, cache_file: Path, check_only: bool = False
     ) -> List[Dict]:
-=======
-    def load_cached_data(self, cache_file: Path, check_only: bool = False) -> List[Dict]:
->>>>>>> c76fae41
         """
         캐싱된 데이터를 로드. 캐싱 파일이 없으면 check_only=False일 때 새로 생성.
         """
@@ -334,19 +279,17 @@
         query = """
         SELECT p.id, p.name_kr, p.name_en, p.brand, p.category_id, p.content FROM product p WHERE p.category_id = 2
         """
-<<<<<<< HEAD
         self.cache_data(
             query, self.cache_path_prefix / "diffuser_cache.json", key_field="id"
         )
-=======
-        self.cache_data(query, self.cache_path_prefix / "diffuser_cache.json", key_field="id")
-    
+
     def cache_product_image_data(self) -> None:
         query = """
         SELECT p.id, p.url, p.product_id FROM product_image p
         """
-        self.cache_data(query, self.cache_path_prefix / "product_image_cache.json", key_field="id")
->>>>>>> c76fae41
+        self.cache_data(
+            query, self.cache_path_prefix / "product_image_cache.json", key_field="id"
+        )
 
     def cache_spice_data(self) -> None:
         query = """
@@ -378,7 +321,9 @@
         """
         Load cached product image data from product_image_cache.json.
         """
-        return self.load_cached_data(self.cache_path_prefix / "product_image_cache.json")
+        return self.load_cached_data(
+            self.cache_path_prefix / "product_image_cache.json"
+        )
 
     def load_cached_spice_data(self) -> List[Dict]:
         """
@@ -703,21 +648,14 @@
                 updated = True
 
         if updated:
-<<<<<<< HEAD
             self.save_json(
                 spice_therapeutic_effect_cache_file, spice_therapeutic_effect_data
             )
-            print("spice_therapeutic_effect_cache.json has been updated.")
+            logger.info("spice_therapeutic_effect_cache.json has been updated.")
         else:
-            print(
+            logger.info(
                 "All spices already have an entry in spice_therapeutic_effect_cache.json."
             )
-=======
-            self.save_json(spice_therapeutic_effect_cache_file, spice_therapeutic_effect_data)
-            logger.info("spice_therapeutic_effect_cache.json has been updated.")
-        else:
-            logger.info("All spices already have an entry in spice_therapeutic_effect_cache.json.")
->>>>>>> c76fae41
 
     def load_cached_spice_therapeutic_effect_data(self):
         """Load spice therapeutic effect data from cache."""
