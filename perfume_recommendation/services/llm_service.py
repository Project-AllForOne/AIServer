from transformers import pipeline
import json, random
import logging, chromadb, json
from typing import Optional, Tuple
from models.img_llm_client import GPTClient
from .db_service import DBService
from services.prompt_loader import PromptLoader
from fastapi import HTTPException
from chromadb.utils import embedding_functions
from services.keyword_stats_service import update_keyword_stats  # 추가됨
from konlpy.tag import Mecab
from sentence_transformers import SentenceTransformer

logger = logging.getLogger(__name__)

chroma_client = chromadb.PersistentClient(path="chroma_db")
embedding_function = embedding_functions.SentenceTransformerEmbeddingFunction(
    model_name="snunlp/KLUE-SRoBERTa-Large-SNUExtended-klueNLI-klueSTS"
)


class LLMService:
    def __init__(
        self,
        gpt_client: GPTClient,
        db_service: DBService,
        prompt_loader: PromptLoader,
        keyword_cache_service,
    ):
        self.gpt_client = gpt_client
        self.db_service = db_service
        self.prompt_loader = prompt_loader

        self.model = SentenceTransformer(
            "snunlp/KLUE-SRoBERTa-Large-SNUExtended-klueNLI-klueSTS"
        )

        self.all_diffusers = self.db_service.load_cached_diffuser_data()
        self.diffuser_scent_descriptions = self.db_service.load_diffuser_scent_cache()

        self.mecab = Mecab()
        self.keyword_cache_service = keyword_cache_service

        # 향기 관련 형용사 목록
        self.fragrance_adjectives = [
            "향기로운",
            "향긋한",
            "달콤한",
            "상큼한",
            "상쾌한",
            "청량한",
            "신선한",
            "깊은",
            "풍성한",
            "은은한",
            "진한",
            "부드러운",
            "따뜻한",
            "차가운",
            "시원한",
            "고요한",
            "따사로운",
            "섬세한",
            "고급스러운",
            "우아한",
            "세련된",
            "매혹적인",
            "기분 좋은",
            "세밀한",
            "자연스러운",
            "진지한",
            "감동적인",
            "기품 있는",
            "고급스러운",
            "신비로운",
            "매력적인",
            "화려한",
            "신선한",
            "단정한",
            "다채로운",
            "우울한",
            "강렬한",
            "시크한",
            "클래식한",
            "품격 있는",
            "고상한",
            "차분한",
            "기운찬",
            "여운이 남는",
            "무겁지 않은",
            "빛나는",
            "경쾌한",
            "부유한",
            "따뜻한",
            "조용한",
            "담백한",
            "섬세한",
            "신속한",
            "차분한",
            "세밀한",
            "부드럽고 따뜻한",
            "심플한",
            "신속한",
            "섬세한",
            "여유로운",
        ]

        self.fragrance_nouns = [
            "향기",
            "꽃",
            "과일",
            "허브",
            "향수",
            "향기로운",
            "정원",
            "레몬",
            "라벤더",
            "장미",
            "베르가못",
            "오렌지",
            "자몽",
            "유자",
            "머스크",
            "바닐라",
            # 장소 관련 명사 추가
            "정원",
            "숲",
            "산",
            "바다",
            "해변",
            "강",
            "호수",
            "광장",
            "카페",
            "로비",
            "도서관",
            "호텔",
            "욕실",
            "침실",
            "거실",
            "부엌",
            "발코니",
            "테라스",
            "온실",
            "뜨거운 샤워",
            "도시",
            "골목",
            "파티장",
            "스파",
            "산책로",
            "동굴",
            "숲속",
            "마당",
            "동물원",
            "박물관",
            "미술관",
            "박람회",
        ]

        # 계열 목록
        self.fragrance_categories = [
            "스파이시",
            "프루티",
            "시트러스",
            "그린",
            "알데히드/알데하이드",
            "아쿠아틱",
            "푸제르",
            "구르망",
            "우디",
            "오리엔탈",
            "플로럴/플로랄",
            "머스크",
            "파우더리",
            "타바코레더",
        ]

        # 브랜드 목록 (일부만 예시로 포함)
        self.fragrance_brands = [
            "아쿠아 디 파르마",
            "이솝",
            "앰플리튜드",
            "아틀리에 코롱",
            "아베다",
            "베네피트",
            "바이오더마",
            "비오템",
            "비오템 옴므",
            "바비 브라운",
            "불가리",
            "불리1803",
            "버버리",
            "바이레도",
            "까르띠에",
            "꼬달리",
            "셀린느",
            "샤넬",
            "샬롯 틸버리",
            "끌로에",
            "클라란스",
            "끌레드뽀 보떼",
            "크리니크",
            "컴포트 존",
            "크리드",
            "데코르테",
            "디올",
            "딥티크",
            "디에스 앤 더가",
            "에스티 로더",
            "에따 리브르 도량쥬",
            "엑스 니힐로",
            "프레데릭 말",
            "프레쉬",
            "조르지오 아르마니",
            "지방시",
            "구딸",
            "구찌",
            "겔랑",
            "헬레나 루빈스타인",
            "에르메스",
            "아워글래스",
            "이니시오 퍼퓸",
            "질 스튜어트",
            "조 러브스",
            "조 말론",
            "줄리엣 헤즈 어 건",
            "케라스타즈",
            "키엘",
            "킬리안",
            "라 부르켓",
            "라 메르",
            "라 프레리",
            "라로슈포제",
            "랩 시리즈",
            "라보라토리오 올파티보",
            "랑콤",
            "라티잔 퍼퓨머",
            "로라 메르시에",
            "르 라보",
            "레오놀그렐",
            "록시땅",
            "로에베",
            "로레알 파리",
            "루나솔",
            "맥",
            "메종 프란시스 커정",
            "메종 마르지엘라",
            "메이크업 포에버",
            "멜린앤게츠",
            "메모",
            "미우미우",
            "몰튼 브라운",
            "나르시소 로드리게즈",
            "나스",
            "나소마토",
            "니샤네",
            "눅스",
            "오리베",
            "오리진스",
            "퍼퓸 드 말리",
            "엠디씨아이",
            "폴앤조",
            "펜할리곤스",
            "프라다",
            "쁘리마쥬",
            "사봉",
            "산타 마리아 노벨라",
            "세르주 루텐",
            "시세이도",
            "슈에무라",
            "시슬리 코스메틱",
            "에스케이투",
            "쓰리",
            "티파니앤코",
            "톰 포드",
            "트루동",
            "어반 디케이",
            "반클리프 아펠",
            "베르사체",
            "입생로랑",
        ]

        if not self.all_diffusers:
            raise RuntimeError("No diffuser data available for initialization.")

        # Initialize vector database
        self.collection = self.initialize_vector_db(
            self.all_diffusers, self.diffuser_scent_descriptions
        )

<<<<<<< HEAD
    def process_input(
        self, user_input: str, image_caption: Optional[str] = None
    ) -> Tuple[str, Optional[int]]:
=======
    def process_input(self, user_input: Optional[str] = None, image_caption: Optional[str] = None) -> Tuple[str, Optional[int]]:
>>>>>>> f6a7cad9
        """
        사용자 입력을 분석하여 의도를 분류합니다.
        """
        try:
            logger.info(f"Received user input: {user_input}")  # 입력 로그

            # 의도 분류 프롬프트
            intent_prompt = (
                f"user_input: {user_input}\n"
                f"image_caption: {image_caption}\n"
                f"다음 사용자의 의도를 분류하세요.\n\n"
                f"일반적인 키워드라고 볼 수 없는 향수 추천은 (2) 일반 대화로 분류해야 합니다.\n\n"
                f"예시) user_input = 나 오늘 기분이 너무 우울해. 그래서 이런 기분을 떨쳐낼 수 있는 플로럴 계열의 향수를 추천해줘 (1) 향수 추천 \n"
                f"예시) user_input = 향수를 추천받고 싶은데 뭐 좋은 거 있어? (2) 일반 대화\n"
                f"예시) user_input = 향수를 추천해주세요. 라면 (2) 일반 대화로 분류해야 합니다.\n\n"
                f"의도: (1) 향수 추천, (2) 일반 대화, (3) 패션 향수 추천, (4) 인테리어 기반 디퓨저 추천, (5) 테라피 목적 향수/디퓨저 추천"
            )

            intent = self.gpt_client.generate_response(intent_prompt).strip()
            logger.info(f"Detected intent: {intent}")  # 의도 감지 결과

            if "1" in intent:
                logger.info("💡 일반 향수 추천 실행")
<<<<<<< HEAD
                return "recommendation", self.generate_recommendation_response(
                    user_input
                )
=======
                return "recommendation", self.generate_recommendation_response(user_input, image_caption)
>>>>>>> f6a7cad9

            if "3" in intent:
                logger.info("👕 패션 기반 향수 추천 실행 (mode는 recommendation 유지)")
                return (
                    "recommendation",
                    self.fashion_based_generate_recommendation_response(
                        user_input, image_caption
                    ),
                )

            if "4" in intent:
                logger.info("🏡 공간 기반 디퓨저 추천 실행")
                return (
                    "recommendation",
                    self.generate_interior_design_based_recommendation_response(
                        user_input, image_caption
                    ),
                )

            if "5" in intent:
                logger.info("🌏 테라피 목적 향수 추천 실행")
<<<<<<< HEAD
                return (
                    "recommendation",
                    self.generate_therapeutic_purpose_recommendation_response(
                        user_input
                    ),
                )
=======
                return "recommendation", self.generate_therapeutic_purpose_recommendation_response(user_input, image_caption)
>>>>>>> f6a7cad9

            return "chat", self.generate_chat_response(user_input)

        except Exception as e:
            logger.error(f"Error processing input '{user_input}': {e}")
            raise HTTPException(
                status_code=500, detail="Failed to classify user intent."
            )

<<<<<<< HEAD
    def extract_perfume_keywords(self, user_input: str) -> dict:
        # 형태소 분석을 통해 명사와 형용사 추출
        tokens = self.mecab.pos(user_input)

        # 향기 관련 형용사 & 명사 추출
        fragrance_keywords = [
            word
            for word, pos in tokens
            if (pos in ["NNG", "NNP", "VA", "XR"])
            and (word in self.fragrance_adjectives or word in self.fragrance_nouns)
        ]

        # 계열과 브랜드 매칭
        matched_categories = [
            category for category in self.fragrance_categories if category in user_input
        ]
        matched_brands = [
            brand for brand in self.fragrance_brands if brand in user_input
        ]

        # 하나의 키워드 리스트로 합치기
        perfume_keywords = fragrance_keywords + matched_categories + matched_brands

        return {"perfume_keywords": perfume_keywords}

    def extract_keywords_from_input(
        self, user_input: str, image_caption: Optional[str] = None
    ) -> dict:
        """사용자 입력에서 계열과 브랜드를 분석하고 계열 ID와 브랜드 리스트를 반환하는 함수"""
        try:
            logger.info(
                f"🔍 입력된 텍스트에서 향 계열과 브랜드 분석, 향기 관련 키워드 분석 시작: {user_input}"
            )
=======
    def extract_keywords_from_input(self, user_input: Optional[str] = None, image_caption: Optional[str] = None) -> dict:
        """사용자 입력에서 계열과 브랜드를 분석하고 계열 ID와 브랜드 리스트를 반환하는 함수"""
        try:
            if user_input is not None:
                logger.info(f"🔍 입력된 user_input에서 향 계열과 브랜드 분석 시작: {user_input}")
            elif image_caption is not None:
                logger.info(f"🔍 입력된 image_caption에서 향 계열과 브랜드 분석 시작: {image_caption}")
>>>>>>> f6a7cad9

            # 1. DB에서 계열 및 브랜드 데이터 가져오기
            line_data = self.db_service.fetch_line_data()
            line_mapping = {line["name"]: line["id"] for line in line_data}
            brand_list = self.db_service.fetch_brands()

<<<<<<< HEAD
            # fashion_to_line_mapping = {
            #     # 캐주얼 스타일
            #     "캐주얼": "Fruity",
            #     "댄디 캐주얼": "Woody",  # 댄디하면서도 세련된 스타일
            #     "아메카지": "Green",  # 내추럴하면서 빈티지한 느낌

            #     # 클래식 & 포멀 스타일
            #     "클래식": "Woody",
            #     "비즈니스 포멀": "Musk",  # 정장 착장에 어울리는 차분한 향
            #     "비즈니스 캐주얼": "Citrus",  # 가벼운 포멀 룩에 잘 맞는 시원한 향
            #     "젠틀한 스타일": "Powdery",  # 부드러운 분위기를 주는 Powdery 향

            #     # 스트릿 & 유니크 스타일
            #     "스트릿": "스파이시",
            #     "테크웨어": "아로마틱",  # SF적이고 미래적인 느낌의 패션과 어울림
            #     "고프코어": "Green",  # 등산 및 아웃도어 느낌의 스타일과 자연스러운 향
            #     "펑크 스타일": "Tobacco Leather",  # 강렬한 락 & 펑크 무드

            #     # 스포티 & 액티브 스타일
            #     "스포티": "Citrus",
            #     "러너 스타일": "Aquatic",  # 활동적이고 신선한 느낌
            #     "테니스 룩": "Fougere",  # 클래식하면서도 깨끗한 향

            #     # 빈티지 & 감성적인 스타일
            #     "빈티지": "Oriental",
            #     "로맨틱 스타일": "Floral",  # 부드럽고 달콤한 분위기의 스타일
            #     "보헤미안": "Musk",  # 자연스럽고 몽환적인 분위기
            #     "레트로 패션": "Aldehyde",  # 70~80년대 스타일과 어울리는 클래식한 향

            #     # 모던 & 미니멀 스타일
            #     "모던": "Woody",
            #     "미니멀": "Powdery",  # 깨끗하고 단정한 분위기
            #     "올 블랙 룩": "Tobacco Leather",  # 강렬하면서 시크한 무드
            #     "화이트 톤 스타일": "Musk",  # 깨끗하고 부드러운 느낌

            #     # 독특한 컨셉 스타일
            #     "아방가르드": "Tobacco Leather",  # 예술적인 스타일과 어울리는 가죽 향
            #     "고딕 스타일": "Oriental",  # 다크하면서 무게감 있는 향
            #     "코스프레": "Gourmand",  # 달콤하면서 개성 강한 스타일
            # }

=======
>>>>>>> f6a7cad9
            # 2. GPT를 이용해 입력에서 향 계열과 브랜드 추출
            keywords_prompt = (
                "The following is a perfume recommendation request. Extract the fragrance family and brand names from the user_input and image_caption.\n"
                f"Fragrance families: {', '.join(line_mapping.keys())}\n"
                f"Brand list: {', '.join(brand_list)}\n\n"
                "Additional rules: If the user_input and the image_caption is a description of a fashion style, use the corresponding fragrance family from the following fashion styles.\n"
                "Additional rules: If the user_input is a description of a date or a specific situation, use the corresponding fragrance family for the situation.\n"
                "Additional rules: Infer the user's style or vibe from the the user_input or image_caption (e.g., sporty, romantic, vintage, etc.) and recommend a fragrance family(line) based on that.\n\n"
                "### Fashion style to output fragrance family(line) mapping example:\n"
                "1. Fashion style: Casual style -> line: **Fruity**\n"
                "2. Fashion style: Dandy Casual -> line: **Woody**\n"
                "3. Fashion style: American Casual -> line: **Green**\n"
                "4. Fashion style: Classic -> line: **Woody**\n"
                "5. Fashion style: Business Formal -> line: **Musk**\n"
                "6. Fashion style: Business Casual -> line: **Citrus**\n"
                "7. Fashion style: Gentle Style -> line: **Powdery**\n"
                "8. Fashion style: Street -> line: **Spicy**\n"
                "9. Fashion style: Techwear -> line: **Aromatic**\n"
                "10. Fashion style: Gorp Core -> line: **Green**\n"
                "11. Fashion style: Punk Style -> line: **Tobacco Leather**\n"
                "12. Fashion style: Sporty -> line: **Citrus**\n"
                "13. Fashion style: Runner Style -> line: **Aquatic**\n"
                "14. Fashion style: Tennis Look -> line: **Fougere**\n"
                "15. Fashion style: Vintage -> line: **Oriental**\n"
                "16. Fashion style: Romantic Style -> line: **Floral**\n"
                "17. Fashion style: Bohemian -> line: **Musk**\n"
                "18. Fashion style: Retro Fashion -> line: **Aldehyde**\n"
                "19. Fashion style: Modern -> line: **Woody**\n"
                "20. Fashion style: Minimal -> line: **Powdery**\n"
                "21. Fashion style: All Black Look -> line: **Tobacco Leather**\n"
                "22. Fashion style: White Tone Style -> line: **Musk**\n"
                "23. Fashion style: Avant-garde -> line: **Tobacco Leather**\n"
                "24. Fashion style: Gothic Style -> line: **Oriental**\n"
                "25. Fashion style: Cosplay -> line: **Gourmand**\n\n"
                "### Important rule: The 'line' must **never** be null. It should always correspond to **one of [{', '.join(line_mapping.keys())}]**.\n"
                "### NOTE: The 'brands' list can be empty.\n\n"
<<<<<<< HEAD
=======
            )

            if user_input is not None:
                keywords_prompt += f"### user_input: {user_input}\n\n"
            
            if image_caption is not None:
                keywords_prompt += f"### image_caption: {image_caption}\n\n"

            keywords_prompt += (   
>>>>>>> f6a7cad9
                "### The output format must be **JSON**:\n"
                "{\n"
                '  "line": "Woody",\n'
                '  "brands": ["샤넬", "딥티크"]\n'
                "}"
<<<<<<< HEAD
                f"\n\n### user_input: {user_input}"
            )

            if keywords_prompt is not None:
                keywords_prompt += f"\n### image_caption: {image_caption}"

=======
            )
            
>>>>>>> f6a7cad9
            response_text = self.gpt_client.generate_response(keywords_prompt).strip()
            logger.info(f"🤖 GPT 응답: {response_text}")

            # 3. JSON 변환
            try:
                if "```json" in response_text:
                    response_text = (
                        response_text.split("```json")[1].split("```")[0].strip()
                    )

                parsed_response = json.loads(response_text)
                extracted_line_name = parsed_response.get("line", "").strip()
                extracted_brands = parsed_response.get("brands", [])

                # 4. 계열 ID 찾기
                line_id = line_mapping.get(extracted_line_name)
                if not line_id:
                    raise ValueError(
                        f"❌ '{extracted_line_name}' 계열이 존재하지 않습니다."
                    )

                logger.info(f"✅ 계열 ID: {line_id}, 브랜드: {extracted_brands}")

                # 5. 향기 관련 키워드 추출 (형용사, 명사, 계열, 브랜드 통합)
                perfume_keywords_result = self.extract_perfume_keywords(user_input)
                perfume_keywords = perfume_keywords_result.get("perfume_keywords", [])
                logger.info(f"✅ 추출된 키워드: {perfume_keywords}")

                if perfume_keywords:
                    self.keyword_service.save_keywords(
                        user_input, perfume_keywords
                    )  # ⬅️ 키워드 저장 추가
                    logger.info(f"✅ 키워드 저장 완료: {perfume_keywords}")

                # 📌 키워드 통계 업데이트: 라인명과 키워드만 통계에 반영
                # update_keyword_stats([extracted_line_name])  # 라인명만 통계에 업데이트
                update_keyword_stats(perfume_keywords)  # 모든 키워드를 통계에 업데이트

                return {
                    # "line_id": line_id,
                    "perfume_keywords": perfume_keywords,  # 키워드 통합
                }

            except json.JSONDecodeError as e:
                logger.error(f"❌ JSON 파싱 오류: {e}")
                logger.error(f"📄 GPT 응답 원본: {response_text}")
                raise ValueError("❌ JSON 파싱 실패")

        except Exception as e:
            logger.error(f"❌ 키워드 추출 오류: {e}")
            raise ValueError(f"❌ 키워드 추출 실패: {str(e)}")

    def generate_chat_response(self, user_input: str) -> str:
        """일반 대화 응답을 생성하는 함수"""
        try:
            logger.info(f"💬 대화 응답 생성 시작 - 입력: {user_input}")

            # 1. 프롬프트 생성
            template = self.prompt_loader.get_prompt("chat")
            chat_prompt = (
                f"{template['description']}\n"
                f"{template['rules']}\n"
                f"{template['example_prompt']}\n"
                "당신은 향수 전문가입니다. 다음 요청에 친절하고 전문적으로 답변해주세요.\n"
                "단, 향수 추천은 하지만 일반적인 정보만 제공하고 , 반드시 한국어로 답변하세요.\n\n"
                f"사용자: {user_input}"
            )
            logger.debug(f"📝 생성된 프롬프트:\n{chat_prompt}")

            # 2. GPT 응답 요청
            logger.info("🤖 GPT 응답 요청")
            response = self.gpt_client.generate_response(chat_prompt)

            if not response:
                logger.error("❌ GPT 응답이 비어있음")
                raise ValueError("응답 생성 실패")

            logger.info("✅ 응답 생성 완료")
            return response.strip()

        except Exception as e:
            logger.error(f"❌ 대화 응답 생성 오류: {e}")
            raise HTTPException(
                status_code=500, detail=f"대화 응답 생성 실패: {str(e)}"
            )

    def generate_recommendation_response(self, user_input: Optional[str] = None, image_caption: Optional[str] = None) -> dict:
        """middle note를 포함한 향수 추천"""
        try:
<<<<<<< HEAD
            logger.info(f"🔄 추천 처리 시작 - 입력: {user_input}")

=======
            if user_input is not None:
                logger.info(f"🔄 추천 처리 시작 - user_input: {user_input}")
            elif image_caption is not None:
                logger.info(f"🔄 추천 처리 시작 - image_caption: {image_caption}")
            
>>>>>>> f6a7cad9
            # 1. 키워드 추출
            logger.info("🔍 키워드 추출 시작")
            extracted_data = self.extract_keywords_from_input(user_input=user_input, image_caption=image_caption)
            line_id = extracted_data["line_id"]
            brand_filters = extracted_data["brands"]
            logger.info(
                f"✅ 추출된 키워드 - 계열ID: {line_id}, 브랜드: {brand_filters}"
            )

            # 2. 향료 ID 조회
            logger.info(f"🔍 계열 {line_id}의 향료 조회")
            spice_data = self.db_service.fetch_spices_by_line(line_id)
            spice_ids = [spice["id"] for spice in spice_data]

            if not spice_ids:
                logger.error(f"❌ 계열 {line_id}에 대한 향료 없음")
                raise HTTPException(
                    status_code=404, detail="해당 계열에 맞는 향료를 찾을 수 없습니다"
                )

            logger.info(f"✅ 향료 ID 목록: {spice_ids}")

            # 3. 향수 필터링
            logger.info("🔍 향수 필터링 시작")
            filtered_perfumes = self.db_service.get_perfumes_by_middle_notes(spice_ids)
            logger.debug(f"📋 미들노트 기준 필터링: {len(filtered_perfumes)}개")

            if brand_filters:
                filtered_perfumes = [
                    p for p in filtered_perfumes if p["brand"] in brand_filters
                ]
                logger.debug(f"📋 브랜드 필터링 후: {len(filtered_perfumes)}개")

            if not filtered_perfumes:
                logger.error("❌ 필터링 결과 없음")
                raise HTTPException(
                    status_code=404, detail="조건에 맞는 향수를 찾을 수 없습니다"
                )

            # 4. GPT 프롬프트 생성
            products_text = "\n".join(
                [
                    f"{p['id']}. {p['name_kr']} ({p['brand']}): {p.get('main_accord', '향 정보 없음')}"
                    for p in filtered_perfumes[:50]  # 최대 50개로 제한
                ]
            )

            template = self.prompt_loader.get_prompt("recommendation")
            names_prompt = (
                f"{template['description']}\n"
                f"{template['rules']}"
            )

            names_prompt = (
                f"{template['description']}\n"
                f"{template['rules']}\n"
            )

            if user_input is not None:
                names_prompt += f"\n### user_input: {user_input}\n"
            
            if image_caption is not None:
                names_prompt += f"\n### image_caption: {image_caption}\n"

            names_prompt += (
                f"extracted keywords: {products_text}\n"
                f"Recommend up to 3 fragrance names that do not include brand names.\n\n"
                f"- content: Please include the reason for the recommendation, the situation it suits, and the common feel of the perfumes in korean.\n\n"

                "### Important Rule: You must respond only **in Korean**\n\n"

                "Respond only in the following JSON format:\n"
                "```json\n"
                "{\n"
                '  "recommendations": [\n'
                "    {\n"
                '      "name": "블랑쉬 오 드 퍼퓸",\n'
                '      "reason": "깨끗한 머스크와 은은한 백합이 어우러져, 갓 세탁한 새하얀 리넨처럼 부드럽고 신선한 느낌을 선사. 피부에 밀착되는 듯한 가벼운 향이 오래 지속되며, 자연스럽고 단정한 분위기를 연출함.",\n'
                '      "situation": "아침 샤워 후 상쾌한 기분을 유지하고 싶을 때, 오피스에서 단정하면서도 은은한 존재감을 남기고 싶을 때"\n'
                "    },\n"
                "    {\n"
                '      "name": "실버 마운틴 워터 오 드 퍼퓸",\n'
                '      "reason": "상큼한 시트러스와 신선한 그린 티 노트가 조화를 이루며, 알프스의 깨끗한 샘물을 연상시키는 맑고 청량한 느낌을 줌. 우디한 베이스가 잔잔하게 남아 차분한 매력을 더함.",\n'
                '      "situation": "운동 후 땀을 씻어내고 개운한 느낌을 유지하고 싶을 때, 더운 여름날 시원하고 깨끗한 인상을 주고 싶을 때"\n'
                "    },\n"
                "    {\n"
                '      "name": "재즈 클럽 오 드 뚜왈렛",\n'
                '      "reason": "달콤한 럼과 부드러운 바닐라가 타바코의 스모키함과 어우러져, 클래식한 재즈 바에서 오래된 가죽 소파에 앉아 칵테일을 마시는 듯한 분위기를 연출. 깊고 따뜻한 향이 감각적인 무드를 더함.",\n'
                '      "situation": "여유로운 저녁 시간, 칵테일 바나 조용한 라운지에서 세련된 분위기를 연출하고 싶을 때, 가을과 겨울철 따뜻하고 매혹적인 향을 원할 때"\n'
                "    }\n"
                "  ],\n"
                '  "content": "깨끗한 리넨의 산뜻함, 신선한 자연의 청량감, 그리고 부드러운 따뜻함이 조화롭게 어우러진 세련되고 감각적인 향입니다."'
                "}\n"
                "```"
            )

            try:
                logger.info("🔄 향수 추천 처리 시작")

                # 1. GPT 응답 받기
                logger.info("🤖 GPT 응답 요청")
                response_text = self.gpt_client.generate_response(names_prompt)
                logger.debug(f"📝 GPT 원본 응답:\n{response_text}")

                # 2. JSON 파싱
                try:
                    # 마크다운 코드 블록 제거
                    if "```" in response_text:
                        parts = response_text.split("```")
                        for part in parts:
                            if "{" in part and "}" in part:
                                response_text = part.strip()
                                if response_text.startswith("json"):
                                    response_text = response_text[4:].strip()
                                break

                    # JSON 구조 추출
                    start_idx = response_text.find("{")
                    end_idx = response_text.rfind("}") + 1
                    if start_idx == -1 or end_idx <= start_idx:
                        raise ValueError("JSON 구조를 찾을 수 없습니다")

                    json_str = response_text[start_idx:end_idx]
                    logger.debug(f"📋 추출된 JSON:\n{json_str}")

                    gpt_response = json.loads(json_str)
                    logger.info("✅ JSON 파싱 성공")

                except json.JSONDecodeError as e:
                    logger.error(f"❌ JSON 파싱 오류: {e}")
                    logger.error(
                        f"📄 파싱 시도한 텍스트:\n{json_str if 'json_str' in locals() else 'None'}"
                    )
                    raise ValueError("JSON 파싱 실패")

                # 3. 추천 목록 생성
                recommendations = []
                for rec in gpt_response.get("recommendations", []):
                    matched_perfume = next(
                        (p for p in filtered_perfumes if p["name_kr"] == rec["name"]),
                        None,
                    )

                    if matched_perfume:
                        recommendations.append(
                            {
                                "id": matched_perfume["id"],
                                "name": matched_perfume["name_kr"],
                                "brand": matched_perfume["brand"],
                                "reason": rec.get("reason", "추천 이유 없음"),
                                "situation": rec.get("situation", "사용 상황 없음"),
                            }
                        )

                if not recommendations:
                    logger.error("❌ 유효한 추천 결과 없음")
                    raise ValueError("유효한 추천 결과가 없습니다")

                # 4. 공통 line_id 찾기
                common_line_id = self.get_common_line_id(recommendations)
                logger.info(f"✅ 공통 계열 ID: {common_line_id}")

                return {
                    "recommendations": recommendations,
                    "content": gpt_response.get("content", "추천 분석 실패"),
                    "line_id": common_line_id,
                }

            except ValueError as ve:
                logger.error(f"❌ 추천 처리 오류: {ve}")
                raise HTTPException(status_code=400, detail=str(ve))
            except Exception as e:
                logger.error(f"❌ 예상치 못한 오류: {e}")
                raise HTTPException(status_code=500, detail="추천 생성 실패")

        except json.JSONDecodeError as e:
            logger.error(f"JSON 파싱 오류: {e}")
            raise HTTPException(status_code=500, detail="추천 JSON 파싱 실패")
        except Exception as e:
            logger.error(f"추천 생성 오류: {str(e)}")
            raise HTTPException(status_code=500, detail="추천 생성 실패")

    def get_common_line_id(self, recommendations: list) -> int:
        """추천된 product들의 공통 계열 ID를 찾는 함수"""
        try:
            logger.info("🔍 GPT를 이용한 공통 계열 ID 검색 시작")

            if not recommendations:
                logger.warning("⚠️ 추천 목록이 비어 있음")
                return 1

            # 1. DB에서 line 데이터 가져오기
            line_data = self.db_service.fetch_line_data()
            if not line_data:
                logger.error("❌ 계열 데이터를 찾을 수 없음")
                return 1

            # product 계열 정보 생성
            line_info = "\n".join(
                [
                    f"{line['id']}: {line['name']} - {line.get('content', '설명 없음')}"
                    for line in line_data
                ]
            )

            # 2. product 목록 생성
            product_list = "\n".join(
                [
                    f"{rec['id']}. {rec['name']}: {rec['reason']}"
                    for rec in recommendations
                ]
            )
            logger.debug(f"📋 분석할 product 목록: {product_list}")

            # 3. GPT 프롬프트 생성
            prompt = (
                f"다음 향수/디퓨저 목록을 보고 가장 적합한 계열 ID를 선택해주세요.\n\n"
                f"향수/디퓨저 목록:\n{product_list}\n\n"
                f"계열 정보:\n{line_info}\n\n"
                "다음 JSON 형식으로만 응답하세요:\n"
                "{\n"
                '  "line_id": 선택한_ID\n'
                "}"
            )

            # 4. GPT 요청
            logger.info("🤖 GPT 응답 요청")
            response = self.gpt_client.generate_response(prompt)
            logger.debug(f"📝 GPT 응답:\n{response}")

            # 5. JSON 파싱 및 검증
            try:
                clean_response = response.strip()

                # 마크다운 블록 제거
                if "```" in clean_response:
                    parts = clean_response.split("```")
                    for part in parts:
                        if "{" in part and "}" in part:
                            clean_response = part.strip()
                            if clean_response.startswith("json"):
                                clean_response = clean_response[4:].strip()
                            break

                # JSON 추출
                json_str = clean_response[
                    clean_response.find("{") : clean_response.rfind("}") + 1
                ]

                response_data = json.loads(json_str)
                line_id = response_data.get("line_id")

                # line_id 검증
                valid_ids = {line["id"] for line in line_data}
                if not isinstance(line_id, int) or line_id not in valid_ids:
                    raise ValueError(f"유효하지 않은 line_id: {line_id}")

                logger.info(f"✅ 공통 계열 ID 찾음: {line_id}")
                return line_id

            except (json.JSONDecodeError, ValueError) as e:
                logger.error(f"❌ JSON 파싱/검증 오류: {e}")
                return 1

        except Exception as e:
            logger.error(f"❌ 예상치 못한 오류: {e}")
            return 1
<<<<<<< HEAD

    def fashion_based_generate_recommendation_response(
        self, user_input: str, image_caption: str
    ) -> dict:
=======
        
    def fashion_based_generate_recommendation_response(self, user_input: Optional[str] = None, image_caption: Optional[str] = None) -> dict:
>>>>>>> f6a7cad9
        """middle note를 포함한 향수 추천"""
        try:
            logger.info(f"🔄 추천 처리 시작 - 입력: {user_input}")

            # 1. 키워드 추출
            logger.info("🔍 키워드 추출 시작")
            extracted_data = self.extract_keywords_from_input(user_input, image_caption)
            line_id = extracted_data["line_id"]
            brand_filters = extracted_data["brands"]
            logger.info(
                f"✅ 추출된 키워드 - 계열ID: {line_id}, 브랜드: {brand_filters}"
            )

            # 2. 향료 ID 조회
            logger.info(f"🔍 계열 {line_id}의 향료 조회")
            spice_data = self.db_service.fetch_spices_by_line(line_id)
            spice_ids = [spice["id"] for spice in spice_data]

            if not spice_ids:
                logger.error(f"❌ 계열 {line_id}에 대한 향료 없음")
                raise HTTPException(
                    status_code=404, detail="해당 계열에 맞는 향료를 찾을 수 없습니다"
                )

            logger.info(f"✅ 향료 ID 목록: {spice_ids}")

            # 3. 향수 필터링
            logger.info("🔍 향수 필터링 시작")
            filtered_perfumes = self.db_service.get_perfumes_by_middle_notes(spice_ids)
            logger.debug(f"📋 미들노트 기준 필터링: {len(filtered_perfumes)}개")

            if brand_filters:
                filtered_perfumes = [
                    p for p in filtered_perfumes if p["brand"] in brand_filters
                ]
                logger.debug(f"📋 브랜드 필터링 후: {len(filtered_perfumes)}개")

            if not filtered_perfumes:
                logger.error("❌ 필터링 결과 없음")
                raise HTTPException(
                    status_code=404, detail="조건에 맞는 향수를 찾을 수 없습니다"
                )

            # 4. GPT 프롬프트 생성
            products_text = "\n".join(
                [
                    f"{p['id']}. {p['name_kr']} ({p['brand']}): {p.get('main_accord', '향 정보 없음')}"
                    for p in filtered_perfumes[:30]  # 최대 10개로 제한
                ]
            )

            template = self.prompt_loader.get_prompt("recommendation")
            names_prompt = (
                f"{template['description']}\n"
                f"{template['rules']}\n\n"
            )

            if user_input is not None:
                names_prompt += f"### user_input: {user_input}\n"
            if image_caption is not None:
                names_prompt += f"### image_caption: {image_caption}\n"

            names_prompt += (
                f"### Extracted keywords: {products_text}\n"
                f"Recommend 3 perfume names without including the brand names.\n\n"
                f"Note: The recommendations should refer to the user_input, image_caption, and extracted keywords. The image_caption describes the person's outfit, and the recommended perfumes should match the described outfit.\n"
                f"- content: Please include the reason for the recommendation, the situation it suits, and the common feel of the perfumes in korean.\n\n"
                "### Important Rule: You must respond only **in Korean**\n\n"
                "Respond only in the following JSON format:\n"
                "```json\n"
                "{\n"
                '  "recommendations": [\n'
                "    {\n"
                '      "name": "블랑쉬 오 드 퍼퓸",\n'
                '      "reason": "깨끗한 머스크와 은은한 백합이 어우러져, 마치 새하얀 셔츠를 갓 다린 듯한 깔끔하고 세련된 느낌을 선사합니다. 자연스럽고 우아한 스타일을 연출하는 데 어울리는 향입니다.",\n'
                '      "situation": "미니멀한 화이트 셔츠와 슬랙스 조합으로 세련된 오피스룩을 연출할 때, 심플하면서도 고급스러운 무드를 더하고 싶을 때"\n'
                "    },\n"
                "    {\n"
                '      "name": "실버 마운틴 워터 오 드 퍼퓸",\n'
                '      "reason": "상큼한 시트러스와 신선한 그린 티 노트가 조화를 이루며, 한여름에 가벼운 리넨 셔츠를 입은 듯한 시원하고 쾌적한 느낌을 줍니다. 모던하면서도 활동적인 스타일을 연출하는 데 적합합니다.",\n'
                '      "situation": "캐주얼한 리넨 셔츠와 데님을 매치하여 자연스럽고 여유로운 분위기를 연출할 때, 여름철 시원하고 청량한 이미지를 강조하고 싶을 때"\n'
                "    },\n"
                "    {\n"
                '      "name": "재즈 클럽 오 드 뚜왈렛",\n'
                '      "reason": "달콤한 럼과 부드러운 바닐라가 타바코의 스모키함과 어우러져, 빈티지한 가죽 재킷과 클래식한 로퍼를 매치한 듯한 감각적인 무드를 완성합니다. 우아하면서도 개성 있는 스타일을 연출하기에 적합합니다.",\n'
                '      "situation": "가죽 재킷과 첼시 부츠를 매치하여 세련된 남성미를 강조할 때, 클래식한 트렌치코트나 니트웨어와 함께 분위기 있는 가을, 겨울 룩을 완성하고 싶을 때"\n'
                "    }\n"
                "  ],\n"
                '  "content": "깨끗한 리넨의 산뜻함, 신선한 자연의 청량감, 그리고 부드러운 따뜻함이 조화롭게 어우러진 세련되고 감각적인 향입니다."'
                "}\n"
                "```"
            )

            try:
                logger.info("🔄 향수 추천 처리 시작")

                # 1. GPT 응답 받기
                logger.info("🤖 GPT 응답 요청")
                response_text = self.gpt_client.generate_response(names_prompt)
                logger.debug(f"📝 GPT 원본 응답:\n{response_text}")

                # 2. JSON 파싱
                try:
                    # 마크다운 코드 블록 제거
                    if "```" in response_text:
                        parts = response_text.split("```")
                        for part in parts:
                            if "{" in part and "}" in part:
                                response_text = part.strip()
                                if response_text.startswith("json"):
                                    response_text = response_text[4:].strip()
                                break

                    # JSON 구조 추출
                    start_idx = response_text.find("{")
                    end_idx = response_text.rfind("}") + 1
                    if start_idx == -1 or end_idx <= start_idx:
                        raise ValueError("JSON 구조를 찾을 수 없습니다")

                    json_str = response_text[start_idx:end_idx]
                    logger.debug(f"📋 추출된 JSON:\n{json_str}")

                    gpt_response = json.loads(json_str)
                    logger.info("✅ JSON 파싱 성공")

                except json.JSONDecodeError as e:
                    logger.error(f"❌ JSON 파싱 오류: {e}")
                    logger.error(
                        f"📄 파싱 시도한 텍스트:\n{json_str if 'json_str' in locals() else 'None'}"
                    )
                    raise ValueError("JSON 파싱 실패")

                # 3. 추천 목록 생성
                recommendations = []
                for rec in gpt_response.get("recommendations", []):
                    matched_perfume = next(
                        (p for p in filtered_perfumes if p["name_kr"] == rec["name"]),
                        None,
                    )

                    if matched_perfume:
                        recommendations.append(
                            {
                                "id": matched_perfume["id"],
                                "name": matched_perfume["name_kr"],
                                "brand": matched_perfume["brand"],
                                "reason": rec.get("reason", "추천 이유 없음"),
                                "situation": rec.get("situation", "사용 상황 없음"),
                            }
                        )

                if not recommendations:
                    logger.error("❌ 유효한 추천 결과 없음")
                    raise ValueError("유효한 추천 결과가 없습니다")

                # 4. 공통 line_id 찾기
                common_line_id = self.get_common_line_id(recommendations)
                logger.info(f"✅ 공통 계열 ID: {common_line_id}")

                return {
                    "recommendations": recommendations,
                    "content": gpt_response.get("content", "추천 분석 실패"),
                    "line_id": common_line_id,
                }

            except ValueError as ve:
                logger.error(f"❌ 추천 처리 오류: {ve}")
                raise HTTPException(status_code=400, detail=str(ve))
            except Exception as e:
                logger.error(f"❌ 예상치 못한 오류: {e}")
                raise HTTPException(status_code=500, detail="추천 생성 실패")

        except json.JSONDecodeError as e:
            logger.error(f"JSON 파싱 오류: {e}")
            raise HTTPException(status_code=500, detail="추천 JSON 파싱 실패")
        except Exception as e:
            logger.error(f"추천 생성 오류: {str(e)}")
            raise HTTPException(status_code=500, detail="추천 생성 실패")

    def initialize_vector_db(self, diffuser_data, diffuser_scent_descriptions):
        """Initialize Chroma DB and store embeddings."""
        logger.info(f"Initializing Chroma DB.")
        collection = chroma_client.get_or_create_collection(
            name="embeddings", embedding_function=embedding_function
        )

        # Fetch existing IDs from the collection
        existing_ids = set()
        try:
            results = collection.get()
            existing_ids.update(results["ids"])
        except Exception as e:
            logger.error(f"Error fetching existing IDs: {e}")

        # Insert vectors for each diffuser if not already in collection
        for diffuser in diffuser_data:
            if str(diffuser["id"]) in existing_ids:
                # logger.info(f"Skipping diffuser ID {diffuser['id']} (already in collection).")
                continue

            logger.info(f"Inserting vectors for ID {diffuser['id']}.")
            scent_description = diffuser_scent_descriptions.get(diffuser["id"], "")

            combined_text = f"{diffuser['brand']}\n{diffuser['name_kr']} ({diffuser['name_en']})\n{scent_description}"

            # Store in Chroma
            collection.add(
                documents=[combined_text],
                metadatas=[
                    {
                        "id": diffuser["id"],
                        "name_kr": diffuser["name_kr"],
                        "brand": diffuser["brand"],
                        "category_id": diffuser["category_id"],
                        "scent_description": scent_description,
                    }
                ],
                ids=[str(diffuser["id"])],
            )
        logger.info(f"Diffuser data have been embedded and stored in Chroma.")

        return collection

    def get_distinct_brands(self, product_data):
        """Return all distinct diffuser brands from the product data."""
        # 디퓨저는 개수가 적으므로 디퓨저 데이터만 가지고 브랜드 추출할 수 있는 함수 따로 생성
        brands = set()
        for product in product_data:
            brands.add(product.get("brand", "Unknown"))
        return brands
<<<<<<< HEAD

    def get_fragrance_recommendation(self, user_input, caption):
        # GPT에게 user input과 caption 전달 후 어울리는 향에 대한 설명 한국어로 반환(특정 브랜드 있으면 맨 앞에 적게끔 요청.)
=======
    
    def get_fragrance_recommendation(self, user_input: Optional[str] = None, image_caption: Optional[str] = None):
        # GPT에게 user input과 image caption 전달 후 어울리는 향에 대한 설명 한국어로 반환(특정 브랜드 있으면 맨 앞에 적게끔 요청.)
>>>>>>> f6a7cad9
        existing_brands = self.get_distinct_brands(self.all_diffusers)
        brands_str = ", ".join(existing_brands)

        fragrance_description_prompt = f"""You are a fragrance expert with in-depth knowledge of various scents. Based on the User Input and Image Caption, **imagine** and provide a fragrance scent description that matches the room's description and the user's request. Focus more on the User Input. Your task is to creatively describe a fragrance that would fit well with the mood and characteristics of the room as described in the caption, as well as the user's scent preference. Do not mention specific diffuser or perfume products.

### Instructions:
- Existing Brands: {brands_str}
1. **If a specific brand is mentioned**, check if it exists in the list of existing brands above. If it does, acknowledge the brand name without referring to any specific product and describe a fitting scent that aligns with the user's request.  
**IF THE BRAND IS MENTIONED IN THE USER INPUT BUT IS NOT FOUND IN THE EXISTING BRANDS LIST, START BY 'Not Found' TO SAY THE BRAND DOES NOT EXIST.**
2. **If the brand is misspelled or doesn't exist**, please:
    - Correct the spelling if the brand is close to an existing brand (e.g., "아쿠아 파르마" -> "아쿠아 디 파르마").
    - **IF THE BRAND IS MENTIONED IN THE USER INPUT BUT IS NOT FOUND IN THE EXISTING BRANDS LIST, START BY 'Not Found' TO SAY THE BRAND DOES NOT EXIST.** Then, recommend a suitable fragrance based on the context and preferences described in the user input.
3. Provide the fragrance description in **Korean**, focusing on key scent notes and creative details that align with the mood and characteristics described in the user input and image caption. Do **not mention specific diffuser or perfume products.**

### Example Responses:

#### Example 1 (when a brand is mentioned, but with a minor spelling error):
- User Input: 아쿠아 파르마의 우디한 베이스를 가진 디퓨저를 추천해줘.
- Image Caption: The image shows a modern living room with a large window on the right side. The room has white walls and wooden flooring. On the left side of the room, there is a gray sofa and a white coffee table with a black and white patterned rug in front of it. In the center of the image, there are six black chairs arranged around a wooden dining table. The table is set with a vase and other decorative objects on it. Above the table, two large windows let in natural light and provide a view of the city outside. A white floor lamp is placed on the floor next to the sofa.
- Response:
Brand: 아쿠아 디 파르마
Scent Description: 우디한 베이스에 따뜻하고 자연스러운 분위기를 더하는 향이 어울립니다. 은은한 샌들우드와 부드러운 시더우드가 조화를 이루며, 가벼운 머스크와 드라이한 베티버가 깊이를 더합니다. 가벼운 허브와 상쾌한 시트러스 노트가 은은하게 균형을 이루며 여유롭고 세련된 분위기를 연출합니다.

#### Example 2 (when no brand is mentioned):
- User Input: 우디한 베이스를 가진 디퓨저를 추천해줘.
- Image Caption: The image shows a modern living room with a large window on the right side. The room has white walls and wooden flooring. On the left side of the room, there is a gray sofa and a white coffee table with a black and white patterned rug in front of it. In the center of the image, there are six black chairs arranged around a wooden dining table. The table is set with a vase and other decorative objects on it. Above the table, two large windows let in natural light and provide a view of the city outside. A white floor lamp is placed on the floor next to the sofa.
- Response:
Brand: None
Scent Description: 우디한 베이스에 따뜻하고 자연스러운 분위기를 더하는 향이 어울립니다. 은은한 샌들우드와 부드러운 시더우드가 조화를 이루며, 가벼운 머스크와 드라이한 베티버가 깊이를 더합니다. 가벼운 허브와 상쾌한 시트러스 노트가 은은하게 균형을 이루며 여유롭고 세련된 분위기를 연출합니다.

#### Example 3 (when a brand is mentioned but not in the list of existing brands):
- User Input: 샤넬 브랜드 제품의 우디한 베이스를 가진 디퓨저를 추천해줘.
- Image Caption: The image shows a modern living room with a large window on the right side. The room has white walls and wooden flooring. On the left side of the room, there is a gray sofa and a white coffee table with a black and white patterned rug in front of it. In the center of the image, there are six black chairs arranged around a wooden dining table. The table is set with a vase and other decorative objects on it. Above the table, two large windows let in natural light and provide a view of the city outside. A white floor lamp is placed on the floor next to the sofa.
- Response:
Brand: Not Found
Scent Description: 우디한 베이스에 따뜻하고 자연스러운 분위기를 더하는 향이 어울립니다. 은은한 샌들우드와 부드러운 시더우드가 조화를 이루며, 가벼운 머스크와 드라이한 베티버가 깊이를 더합니다. 가벼운 허브와 상쾌한 시트러스 노트가 은은하게 균형을 이루며 여유롭고 세련된 분위기를 연출합니다.
<<<<<<< HEAD

User Input: {user_input}
Image Caption: {caption}
Response:"""

        fragrance_description = self.gpt_client.generate_response(
            fragrance_description_prompt
        ).strip()
        return fragrance_description

    def generate_interior_design_based_recommendation_response(
        self, user_input: str, image_caption: str
    ) -> dict:
        """공간 사진 기반 디퓨저 추천"""
        try:
            logger.info(f"🏠 공간 사진 기반 디퓨저 추천 시작: {user_input}")
            fragrance_description = self.get_fragrance_recommendation(
                user_input, image_caption
            )
=======
"""
        
        if user_input is not None:
            fragrance_description_prompt += f"\n### User Input: {user_input}"
        if image_caption is not None:
            fragrance_description_prompt += f"\n### Image Caption: {image_caption}"
        fragrance_description_prompt += f"\n### Response: "
        
        fragrance_description = self.gpt_client.generate_response(fragrance_description_prompt).strip()
        return fragrance_description
    
    def generate_interior_design_based_recommendation_response(self, user_input: Optional[str] = None, image_caption: Optional[str] = None) -> dict:
        """공간 사진 기반 디퓨저 추천"""
        try:
            logger.info(f"🏠 공간 사진 기반 디퓨저 추천 시작: {user_input}")
            fragrance_description = self.get_fragrance_recommendation(user_input=user_input, image_caption=image_caption)
>>>>>>> f6a7cad9

            try:
                diffusers_result = self.collection.query(
                    query_texts=[fragrance_description],
                    n_results=10,
                    # where={"brand": "딥티크"},
                    # where_document={"$contains":"프루티"}
                )

                # Extracting data from the query result
                ids = diffusers_result["ids"][0]
                documents = diffusers_result["documents"][0]
                metadata = diffusers_result["metadatas"][0]

                for i in range(len(ids)):
                    product_id = ids[i]
                    name_kr = metadata[i]["name_kr"]
                    brand = metadata[i]["brand"]
                    scent_description = metadata[i]["scent_description"]
                    logger.info(
                        f"Query Result - id: {product_id}. {name_kr} ({brand})\n{scent_description}\n"
                    )

                diffusers_text = "\n".join(
                    [
                        f"{metadata[i]['id']}. {metadata[i]['name_kr']} ({metadata[i]['brand']}): {metadata[i]['scent_description']}"
                        for i in range(len(metadata))
                    ]
                )
            except Exception as e:
                logger.error(f"Error during Chroma query: {e}")
                diffusers_result = None

            template = self.prompt_loader.get_prompt("diffuser_recommendation")
            diffuser_prompt = (
                f"{template['description']}\n"
                f"{template['rules']}\n"
            )

            if user_input is not None:
                diffuser_prompt += f"### user_input: {user_input}\n"
            if image_caption is not None:
                diffuser_prompt += f"### image_caption: {image_caption}\n"

            diffuser_prompt += (
                f"Diffusers List (id. name (brand): scent_description):\n{diffusers_text}\n"
                f"Recommend 2 diffusers, including only the id and name, excluding the brand name.\n\n"
                f"Note: The recommendations should refer to the user_input, image_caption(if exists). The image_caption describes the interior design or a space, and the recommended diffusers should match the described interior design.\n"
                f"- content: Based on the user_input and image_caption, please include the reason for the recommendation, the situation it suits, and the common feel of the diffusers in korean.\n\n"
                "### Important Rule: You must respond only **in Korean**\n\n"

                "Respond only in the following JSON format:\n"
                "```json\n"
                "{\n"
                '  "recommendations": [\n'
                "    {\n"
                '      "id": 1503,\n'
                '      "name": "블랑쉬 오 드 퍼퓸",\n'
                '      "reason": "깨끗한 머스크와 은은한 백합이 어우러져, 갓 세탁한 새하얀 리넨처럼 부드럽고 신선한 느낌을 선사합니다. 피부에 밀착되는 듯한 가벼운 향이 오래 지속되며, 자연스럽고 단정한 분위기를 연출합니다.",\n'
                '      "situation": "아침 샤워 후 상쾌한 기분을 유지하고 싶을 때, 오피스에서 단정하면서도 은은한 존재감을 남기고 싶을 때"\n'
                "    },\n"
                "    {\n"
                '      "id": 1478,\n'
                '      "name": "실버 마운틴 워터 오 드 퍼퓸",\n'
                '      "reason": "상큼한 시트러스와 신선한 그린 티 노트가 조화를 이루며, 알프스의 깨끗한 샘물을 연상시키는 맑고 청량한 느낌을 줍니다. 우디한 베이스가 잔잔하게 남아 차분한 매력을 더합니다.",\n'
                '      "situation": "운동 후 땀을 씻어내고 개운한 느낌을 유지하고 싶을 때, 더운 여름날 시원하고 깨끗한 인상을 주고 싶을 때"\n'
                "    }\n"
                "  ],\n"
                '  "content": "깨끗한 리넨의 산뜻함, 신선한 자연의 청량감, 그리고 부드러운 따뜻함이 조화롭게 어우러진 세련되고 감각적인 향입니다."'
                "}\n"
                "```"
            )

            try:
                logger.info("🔄 디퓨저 추천 처리 시작")

                # 1. GPT 응답 받기
                logger.info("🤖 GPT 응답 요청")
                response_text = self.gpt_client.generate_response(diffuser_prompt)
                logger.debug(f"📝 GPT 원본 응답:\n{response_text}")

                # 2. JSON 파싱
                try:
                    # 마크다운 코드 블록 제거
                    if "```" in response_text:
                        parts = response_text.split("```")
                        for part in parts:
                            if "{" in part and "}" in part:
                                response_text = part.strip()
                                if response_text.startswith("json"):
                                    response_text = response_text[4:].strip()
                                break

                    # JSON 구조 추출
                    start_idx = response_text.find("{")
                    end_idx = response_text.rfind("}") + 1
                    if start_idx == -1 or end_idx <= start_idx:
                        raise ValueError("JSON 구조를 찾을 수 없습니다")

                    json_str = response_text[start_idx:end_idx]
                    logger.debug(f"📋 추출된 JSON:\n{json_str}")

                    gpt_response = json.loads(json_str)
                    logger.info("✅ JSON 파싱 성공")

                except json.JSONDecodeError as e:
                    logger.error(f"❌ JSON 파싱 오류: {e}")
                    logger.error(
                        f"📄 파싱 시도한 텍스트:\n{json_str if 'json_str' in locals() else 'None'}"
                    )
                    raise ValueError("JSON 파싱 실패")

                # 3. 추천 목록 생성
                recommendations = []
                for rec in gpt_response.get("recommendations", []):
                    matched_diffuser = next(
                        (d for d in self.all_diffusers if d["id"] == rec["id"]), None
                    )

                    if matched_diffuser:
                        recommendations.append(
                            {
                                "id": matched_diffuser["id"],
                                "name": matched_diffuser["name_kr"],
                                "brand": matched_diffuser["brand"],
                                "reason": rec.get("reason", "추천 이유 없음"),
                                "situation": rec.get("situation", "사용 상황 없음"),
                            }
                        )

                if not recommendations:
                    logger.error("❌ 유효한 추천 결과 없음")
                    raise ValueError("유효한 추천 결과가 없습니다")

                # 4. 공통 line_id 찾기
                common_line_id = self.get_common_line_id(recommendations)
                logger.info(f"✅ 공통 계열 ID: {common_line_id}")

                response_data = {
                    "recommendations": recommendations,
                    "content": gpt_response.get("content", "추천 분석 실패"),
                    "line_id": common_line_id,
                }

                return response_data

            except ValueError as ve:
                logger.error(f"❌ 추천 처리 오류: {ve}")
                raise HTTPException(status_code=400, detail=str(ve))
            except Exception as e:
                logger.error(f"❌ 예상치 못한 오류: {e}")
                raise HTTPException(status_code=500, detail="추천 생성 실패")

        except json.JSONDecodeError as e:
            logger.error(f"JSON 파싱 오류: {e}")
            raise HTTPException(status_code=500, detail="추천 JSON 파싱 실패")
        except Exception as e:
            logger.error(f"추천 생성 오류: {str(e)}")
            raise HTTPException(status_code=500, detail="추천 생성 실패")

    def decide_product_category(self, user_input: str) -> int:
        """
        This function uses GPT to determine whether the user is asking for a diffuser (2) or a perfume (1).
        It returns 2 (default) if the user asks for neither or if there is an error.
        """
        product_category_prompt = f"""
        Given the user input, determine whether the user is asking for a diffuser or a perfume recommendation. 
        1. Perfume (향수 추천)
        2. Diffuser (디퓨저 추천)

        If the user is asking for a diffuser recommendation, return 2.
        If the user is asking for a perfume recommendation, return 1.
        If the request is for neither, return 2 by default.

        Respond with only a number: 1 or 2.

        ### Example 1:
        User input: "기분 좋은 향기가 나는 디퓨저를 추천해줘."
        Response: 2

        ### Example 2:
        User input: "피로를 풀어주는 향수를 추천해줘."
        Response: 1

        ### Example 3:
        User input: "스트레스 해소에 도움이 되는 제품을 추천해줘."
        Response: 2

        ### Important Rule:
        If the user input mentions 향수 (perfume), return 1.
        If the input mentions 디퓨저 (diffuser) or does not mention either, return 2.

        User input: {user_input}
        Response: 
        """

        category_id = 2  # Default category_id is set to 2 (for diffuser)
        product_category_response = self.gpt_client.generate_response(
            product_category_prompt
        ).strip()

        if product_category_response:
            try:
                category_id = int(product_category_response)
            except ValueError:
                category_id = 2
        logger.info(f"🎀 카테고리 id: {category_id}")

        return category_id

    def analyze_user_input_effect(self, user_input: str) -> list:
        """
        This function uses GPT to analyze the user's input and return a list of primary effects (as integers).
        It returns [3] (Refreshing) by default in case of an error or invalid response.
        """
        user_input_effect_prompt = f"""
        Given the user input "{user_input}", identify the primary effect or effects the user is seeking among the following categories:
        1. Stress Reduction (스트레스 감소)
        2. Happiness (행복)
        3. Refreshing (리프레시)
        4. Sleep Aid (수면)
        5. Concentration (집중)
        6. Energy Boost (에너지)
        Respond with only a number or numbers separated by commas.

        ### Example 1:
        Input: "요즘 잠을 잘 못자는데 수면에 도움이 될만한 디퓨저를 추천해줘."
        Output: 4

        ### Example 2:
        Input: "기분전환에 도움이 될만한 향수를 추천해줘."
        Output: 3, 6

        ### Example 3:
        Input: "요즘 스트레스를 받았더니 좀 기분이 쳐져. 기분을 업되게 할만한 향수를 추천해줘."
        Output: 1"""

        user_input_effect_response = self.gpt_client.generate_response(
            user_input_effect_prompt
        ).strip()
        try:
            user_input_effect_list = [
                int(x) for x in user_input_effect_response.split(",")
            ]
        except ValueError:
            user_input_effect_list = [
                3
            ]  # Default to [3] (Refreshing) if there's an error
        logger.info(f"🎀 사용자 요구 효능 리스트: {user_input_effect_list}")

        return user_input_effect_list

<<<<<<< HEAD
    def generate_therapeutic_purpose_recommendation_response(
        self, user_input: str
    ) -> dict:
        """테라피 기반 향수/디퓨저 추천"""
        try:
            logger.info(f"🌏 테라피 기반 향수/디퓨저 추천 시작: {user_input}")

            # Get the product category
            category_id = self.decide_product_category(user_input)
=======
    def generate_therapeutic_purpose_recommendation_response(self, user_input: Optional[str] = None, image_caption: Optional[str] = None) -> dict:
        """테라피 기반 향수/디퓨저 추천"""
        try:
            if user_input is not None:
                logger.info(f"🌏 테라피 기반 향수/디퓨저 추천 user_input: {user_input}")
            if image_caption is not None:
                logger.info(f"🌏 테라피 기반 향수/디퓨저 추천 image_caption: {image_caption}")
            
            
            category_id = 2
            user_input_effect_list = [3]

            if user_input is not None:
                # Get the product category
                category_id = self.decide_product_category(user_input)
>>>>>>> f6a7cad9

                # Analyze user input effects
                user_input_effect_list = self.analyze_user_input_effect(user_input)

            if category_id == 2:
                all_products = self.all_diffusers
                template = self.prompt_loader.get_prompt("diffuser_recommendation")
            else:
                all_products = self.db_service.load_cached_perfume_data()
                template = self.prompt_loader.get_prompt("recommendation")

            # Load note cache and spice therapeutic effect cache
            note_cache = self.db_service.load_cached_note_data()
            spice_effect_cache = (
                self.db_service.load_cached_spice_therapeutic_effect_data()
            )

            # Create a map of spice_id to effect
            spice_effect_map = {
                entry["id"]: entry["effect"] for entry in spice_effect_cache
            }

            # Filter notes that have note_type as "MIDDLE" or "SINGLE" and match user input effects
            valid_notes = [
                note
                for note in note_cache
                if note["note_type"] in ("MIDDLE", "SINGLE")
                and spice_effect_map.get(note["spice_id"]) in user_input_effect_list
            ]

            # Get product IDs that match the valid notes
            valid_product_ids = {note["product_id"] for note in valid_notes}

            # Filter all_products based on valid product IDs
            filtered_products = [
                product
                for product in all_products
                if product["id"] in valid_product_ids
            ]
            random.shuffle(filtered_products)
            selected_products = filtered_products[:20]

            purposes = {
                1: "Stress Reduction",
                2: "Happiness",
                3: "Refreshing",
                4: "Sleep Aid",
                5: "Concentration",
                6: "Energy Boost",
            }

            purpose = ", ".join([purposes[i] for i in user_input_effect_list])
            logger.info(f"🦢 테라피 효능: {purpose}")

            # Create a map of spice_id to name for easy lookup
            spice_name_map = {
                entry["id"]: entry["name_en"] for entry in spice_effect_cache
            }

            # Create a mapping of product_id to its MIDDLE/SINGLE spices
            product_spice_map = {}

            for note in note_cache:
                if note["note_type"] in ("MIDDLE", "SINGLE") and note["product_id"] in {
                    p["id"] for p in selected_products
                }:
                    product_id = note["product_id"]
                    spice_name = spice_name_map.get(note["spice_id"], "Unknown Spice")

                    if product_id not in product_spice_map:
                        product_spice_map[product_id] = []

                    product_spice_map[product_id].append(spice_name)

            products_text = "\n".join(
                f"{product['id']}. {product['name_kr']} ({product['brand']}): {', '.join(product_spice_map.get(product['id'], []))}"
                for product in selected_products
            )

            prompt = (
                f"{template['description']}\n"
                f"{template['rules']}\n"
            )

            if user_input is not None:
                prompt += f"### user_input: {user_input}\n"
            if image_caption is not None:
                prompt += f"### image_caption: {image_caption}\n"

            if category_id == 2:
                prompt += (
                    f"Diffuser Recommendation Purpose: {purpose}\n\n"
                    f"Based on the user_input, image_caption(if exists) and recommendation purpose, recommend diffusers:\n"
                    f"Diffuser list (id. name (brand): spices):\n{products_text}\n"
                    f"Recommend 2 diffusers, including only the id and name, excluding the brand name.\n\n"
                    f"- content: Based on the user_input, image_caption and recommendation purpose, provide reasons for the recommendation, usage scenarios, and the common impression of the diffusers according to the recommendation purpose.\n"
                    "The following example shows a diffuser recommendation for stress relief as the recommendation purpose.\n"
                    "### Important Rule: You must respond only **in Korean**\n\n"
                    "Respond only in the following JSON format:\n"
                    "```json\n"
                    "{\n"
                    '  "recommendations": [\n'
                    "    {\n"
                    '      "id": 1503,\n'
                    '      "name": "레지오 디퓨저",\n'
                    '      "reason": "라벤더와 베르가못의 조화로운 향이 마음을 편안하게 만들어 주며, 스트레스를 완화하는 데 도움을 줍니다. 은은한 자스민이 부드러운 플로럴 감각을 더해주고, 머스크의 포근한 잔향이 안정감을 선사하여 긴장된 몸과 마음을 편안하게 감싸줍니다. 하루의 피로를 풀고 휴식을 취하기에 적합한 향으로, 조용한 공간에서 마음을 진정시키고 싶을 때 추천합니다.",\n'
                    '      "situation": "하루 일과를 마친 후 편안한 휴식을 취하고 싶을 때, 조용한 공간에서 명상이나 독서를 하며 마음을 안정시키고 싶을 때, 또는 스트레스로 인해 쉽게 잠들기 어려운 밤에 숙면을 돕기 위해 사용"\n'
                    "    },\n"
                    "    {\n"
                    '      "id": 1478,\n'
                    '      "name": "카페 소사이어트 퍼퓸 건",\n'
                    '      "reason": "파촐리와 앰버의 따뜻하고 깊은 향이 몸과 마음을 편안하게 감싸주며, 라벤더의 부드럽고 허브 같은 향이 긴장을 완화하고 안정감을 줍니다. 은은하면서도 차분한 분위기를 연출하여 스트레스와 피로를 덜어주고 편안한 휴식을 돕습니다.",\n'
                    '      "situation": "하루를 마무리하며 조용한 휴식을 취하고 싶을 때, 따뜻한 조명 아래에서 독서를 하거나 명상을 할 때 사용하면 마음이 차분해지고 안정감을 느낄 수 있습니다. 또한 스트레스로 지친 날, 편안한 분위기 속에서 나만의 시간을 즐기고 싶을 때 활용하면 좋습니다."\n'
                    "    }\n"
                    "  ],\n"
                    '  "content": "부드럽고 따뜻한 향이 조화를 이루어 스트레스로 지친 마음을 편안하게 감싸줍니다. 포근하고 안정적인 잔향이 공간을 감싸며 긴장을 풀어주고, 차분하고 아늑한 분위기를 연출하여 하루의 피로를 덜어주는 데 도움을 주는 향입니다."'
                    "}\n"
                    "```"
                )
            else:
                prompt += (
                    f"Perfume Recommendation Purpose: {purpose}\n\n"
                    f"Based on the user_input, image_caption(if exists) and recommendation purpose, recommend perfumes:\n"
                    f"Perfume list (id. name (brand): spices):\n{products_text}\n"
                    f"Recommend 3 perfumes, including only the id and name, excluding the brand name.\n\n"
                    f"- content: Based on the user_input, image_caption and recommendation purpose, provide reasons for the recommendation, usage scenarios, and the common impression of the perfumes according to the recommendation purpose.\n"
                    "The following example shows a perfume recommendation for stress relief as the recommendation purpose.\n"
                    "### Important Rule: You must respond only **in Korean**\n\n"
                    "Respond only in the following JSON format:\n"
                    "```json\n"
                    "{\n"
                    '  "recommendations": [\n'
                    "    {\n"
                    '      "id": 403,\n'
                    '      "name": "쟈도르 롤러 펄 오 드 퍼퓸",\n'
                    '      "reason": "부드럽고 우아한 플로럴 향이 감각적으로 퍼지며, 긴장된 마음을 편안하게 진정시키는 데 도움을 줍니다. 풍성하고 따뜻한 꽃향기가 포근한 감성을 자아내어 스트레스 속에서도 안정감을 느낄 수 있도록 돕습니다. 자연스럽고 조화로운 향의 흐름이 마음을 부드럽게 어루만져 하루의 피로를 풀고 평온한 분위기를 연출합니다.",\n'
                    '      "situation": "하루를 마무리하며 편안한 시간을 보내고 싶을 때 사용하면 좋습니다. 저녁 휴식 시간에 가볍게 발라 깊은 숨을 들이마시면, 부드러운 꽃향기가 마음을 차분하게 감싸주며 스트레스를 완화하는 데 도움을 줍니다. 또한 따뜻한 차 한 잔과 함께 조용한 시간을 보내거나, 스파나 목욕 후 몸과 마음을 안정시키고 싶을 때 사용하면 더욱 편안한 분위기를 느낄 수 있습니다."\n'
                    "    },\n"
                    "    {\n"
                    '      "id": 765,\n'
                    '      "name": "위스퍼 인 라이브러리 오 드 뚜왈렛",\n'
                    '      "reason": "따뜻하고 부드러운 바닐라 향이 감각을 편안하게 감싸주며, 우디 노트와 시더우드의 차분한 깊이가 안정감을 더해줍니다. 은은한 페퍼의 가벼운 스파이시함이 부담스럽지 않게 조화를 이루어, 따뜻하면서도 고요한 분위기를 연출합니다. 이 향은 복잡한 생각을 정리하고 마음의 긴장을 풀어주는 데 도움을 주며, 조용한 순간을 더욱 편안하고 아늑하게 만들어줍니다.",\n'
                    '      "situation": "고요한 분위기 속에서 마음을 차분하게 가라앉히고 싶을 때 사용하기 좋습니다. 독서하며 깊은 몰입감을 느끼고 싶을 때, 비 오는 날 창가에서 따뜻한 차 한 잔과 함께 여유로운 시간을 보내고 싶을 때, 혹은 하루를 마무리하며 조용한 음악과 함께 긴장을 풀고 편안한 휴식을 취하고 싶을 때 어울리는 향입니다."\n'
                    "    }\n"
                    "    {\n"
                    '      "id": 694,\n'
                    '      "name": "베르가못 22 오 드 퍼퓸",\n'
                    '      "reason": "베르가못과 자몽의 상쾌하고 신선한 향이 기분을 전환시키고, 오렌지 블로섬과 페티그레인에서 느껴지는 부드러운 꽃향기가 마음을 편안하게 만들어 줍니다. 또한, 머스크와 앰버가 조화를 이루어 따뜻하고 안정적인 분위기를 조성하며, 시더와 베티버의 깊이 있는 향이 마음을 차분하게 안정시켜 스트레스를 해소하는 데 도움을 줍니다. 이 향수는 복잡한 생각을 정리하고 평온한 상태로 이끌어주는 효과가 있습니다.",\n'
                    '      "situation": "업무나 중요한 일로 인한 스트레스를 해소하고 싶을 때 혹은 긴장을 풀고 싶을 때 사용하면 좋습니다. 또한, 차 한 잔과 함께 여유로운 시간을 보내고 싶을 때나, 편안한 휴식을 취하고 싶을 때 이 향수를 뿌리면, 상쾌하면서도 안정감 있는 향이 마음을 진정시키고 편안한 분위기를 만들어 줍니다."\n'
                    "    }\n"
                    "  ],\n"
                    '  "content": "부드럽고 따뜻한 향들이 감각을 감싸며, 고요하고 차분한 분위기를 만들어 마음을 안정시킵니다. 향들이 자연스럽게 퍼지며 긴장을 풀어주고, 편안하고 평온한 시간을 만들어 줍니다. 이 디퓨저들은 복잡한 생각을 정리하고 마음을 진정시키는 데 도움을 주며, 하루의 스트레스를 해소할 수 있는 최적의 선택이 될 것입니다."'
                    "}\n"
                    "```"
                )

            try:
                logger.info("🔄 향수/디퓨저 추천 처리 시작")

                # 1. GPT 응답 받기
                logger.info("🤖 GPT 응답 요청")
                response_text = self.gpt_client.generate_response(prompt)
                logger.debug(f"📝 GPT 원본 응답:\n{response_text}")

                # 2. JSON 파싱
                try:
                    # 마크다운 코드 블록 제거
                    if "```" in response_text:
                        parts = response_text.split("```")
                        for part in parts:
                            if "{" in part and "}" in part:
                                response_text = part.strip()
                                if response_text.startswith("json"):
                                    response_text = response_text[4:].strip()
                                break

                    # JSON 구조 추출
                    start_idx = response_text.find("{")
                    end_idx = response_text.rfind("}") + 1
                    if start_idx == -1 or end_idx <= start_idx:
                        raise ValueError("JSON 구조를 찾을 수 없습니다")

                    json_str = response_text[start_idx:end_idx]
                    logger.debug(f"📋 추출된 JSON:\n{json_str}")

                    gpt_response = json.loads(json_str)
                    logger.info("✅ JSON 파싱 성공")

                except json.JSONDecodeError as e:
                    logger.error(f"❌ JSON 파싱 오류: {e}")
                    logger.error(
                        f"📄 파싱 시도한 텍스트:\n{json_str if 'json_str' in locals() else 'None'}"
                    )
                    raise ValueError("JSON 파싱 실패")

                # 3. 추천 목록 생성
                recommendations = []
                for rec in gpt_response.get("recommendations", []):
                    matched_product = next(
                        (d for d in selected_products if d["id"] == rec["id"]), None
                    )

                    if matched_product:
                        recommendations.append(
                            {
                                "id": matched_product["id"],
                                "name": matched_product["name_kr"],
                                "brand": matched_product["brand"],
                                "reason": rec.get("reason", "추천 이유 없음"),
                                "situation": rec.get("situation", "사용 상황 없음"),
                            }
                        )

                if not recommendations:
                    logger.error("❌ 유효한 추천 결과 없음")
                    raise ValueError("유효한 추천 결과가 없습니다")

                # 4. 공통 line_id 찾기
                common_line_id = self.get_common_line_id(recommendations)
                logger.info(f"✅ 공통 계열 ID: {common_line_id}")

                response_data = {
                    "recommendations": recommendations,
                    "content": gpt_response.get("content", "추천 분석 실패"),
                    "line_id": common_line_id,
                }

                return response_data

            except ValueError as ve:
                logger.error(f"❌ 추천 처리 오류: {ve}")
                raise HTTPException(status_code=400, detail=str(ve))
            except Exception as e:
                logger.error(f"❌ 예상치 못한 오류: {e}")
                raise HTTPException(status_code=500, detail="추천 생성 실패")

        except json.JSONDecodeError as e:
            logger.error(f"JSON 파싱 오류: {e}")
            raise HTTPException(status_code=500, detail="추천 JSON 파싱 실패")
        except Exception as e:
            logger.error(f"추천 생성 오류: {str(e)}")
            raise HTTPException(status_code=500, detail="추천 생성 실패")<|MERGE_RESOLUTION|>--- conflicted
+++ resolved
@@ -288,13 +288,9 @@
             self.all_diffusers, self.diffuser_scent_descriptions
         )
 
-<<<<<<< HEAD
     def process_input(
-        self, user_input: str, image_caption: Optional[str] = None
+        self, user_input: Optional[str] = None, image_caption: Optional[str] = None
     ) -> Tuple[str, Optional[int]]:
-=======
-    def process_input(self, user_input: Optional[str] = None, image_caption: Optional[str] = None) -> Tuple[str, Optional[int]]:
->>>>>>> f6a7cad9
         """
         사용자 입력을 분석하여 의도를 분류합니다.
         """
@@ -318,13 +314,9 @@
 
             if "1" in intent:
                 logger.info("💡 일반 향수 추천 실행")
-<<<<<<< HEAD
                 return "recommendation", self.generate_recommendation_response(
-                    user_input
+                    user_input, image_caption
                 )
-=======
-                return "recommendation", self.generate_recommendation_response(user_input, image_caption)
->>>>>>> f6a7cad9
 
             if "3" in intent:
                 logger.info("👕 패션 기반 향수 추천 실행 (mode는 recommendation 유지)")
@@ -346,16 +338,12 @@
 
             if "5" in intent:
                 logger.info("🌏 테라피 목적 향수 추천 실행")
-<<<<<<< HEAD
                 return (
                     "recommendation",
                     self.generate_therapeutic_purpose_recommendation_response(
-                        user_input
+                        user_input, image_caption
                     ),
                 )
-=======
-                return "recommendation", self.generate_therapeutic_purpose_recommendation_response(user_input, image_caption)
->>>>>>> f6a7cad9
 
             return "chat", self.generate_chat_response(user_input)
 
@@ -365,99 +353,25 @@
                 status_code=500, detail="Failed to classify user intent."
             )
 
-<<<<<<< HEAD
-    def extract_perfume_keywords(self, user_input: str) -> dict:
-        # 형태소 분석을 통해 명사와 형용사 추출
-        tokens = self.mecab.pos(user_input)
-
-        # 향기 관련 형용사 & 명사 추출
-        fragrance_keywords = [
-            word
-            for word, pos in tokens
-            if (pos in ["NNG", "NNP", "VA", "XR"])
-            and (word in self.fragrance_adjectives or word in self.fragrance_nouns)
-        ]
-
-        # 계열과 브랜드 매칭
-        matched_categories = [
-            category for category in self.fragrance_categories if category in user_input
-        ]
-        matched_brands = [
-            brand for brand in self.fragrance_brands if brand in user_input
-        ]
-
-        # 하나의 키워드 리스트로 합치기
-        perfume_keywords = fragrance_keywords + matched_categories + matched_brands
-
-        return {"perfume_keywords": perfume_keywords}
-
     def extract_keywords_from_input(
-        self, user_input: str, image_caption: Optional[str] = None
+        self, user_input: Optional[str] = None, image_caption: Optional[str] = None
     ) -> dict:
         """사용자 입력에서 계열과 브랜드를 분석하고 계열 ID와 브랜드 리스트를 반환하는 함수"""
         try:
-            logger.info(
-                f"🔍 입력된 텍스트에서 향 계열과 브랜드 분석, 향기 관련 키워드 분석 시작: {user_input}"
-            )
-=======
-    def extract_keywords_from_input(self, user_input: Optional[str] = None, image_caption: Optional[str] = None) -> dict:
-        """사용자 입력에서 계열과 브랜드를 분석하고 계열 ID와 브랜드 리스트를 반환하는 함수"""
-        try:
             if user_input is not None:
-                logger.info(f"🔍 입력된 user_input에서 향 계열과 브랜드 분석 시작: {user_input}")
+                logger.info(
+                    f"🔍 입력된 user_input에서 향 계열과 브랜드 분석 시작: {user_input}"
+                )
             elif image_caption is not None:
-                logger.info(f"🔍 입력된 image_caption에서 향 계열과 브랜드 분석 시작: {image_caption}")
->>>>>>> f6a7cad9
+                logger.info(
+                    f"🔍 입력된 image_caption에서 향 계열과 브랜드 분석 시작: {image_caption}"
+                )
 
             # 1. DB에서 계열 및 브랜드 데이터 가져오기
             line_data = self.db_service.fetch_line_data()
             line_mapping = {line["name"]: line["id"] for line in line_data}
             brand_list = self.db_service.fetch_brands()
 
-<<<<<<< HEAD
-            # fashion_to_line_mapping = {
-            #     # 캐주얼 스타일
-            #     "캐주얼": "Fruity",
-            #     "댄디 캐주얼": "Woody",  # 댄디하면서도 세련된 스타일
-            #     "아메카지": "Green",  # 내추럴하면서 빈티지한 느낌
-
-            #     # 클래식 & 포멀 스타일
-            #     "클래식": "Woody",
-            #     "비즈니스 포멀": "Musk",  # 정장 착장에 어울리는 차분한 향
-            #     "비즈니스 캐주얼": "Citrus",  # 가벼운 포멀 룩에 잘 맞는 시원한 향
-            #     "젠틀한 스타일": "Powdery",  # 부드러운 분위기를 주는 Powdery 향
-
-            #     # 스트릿 & 유니크 스타일
-            #     "스트릿": "스파이시",
-            #     "테크웨어": "아로마틱",  # SF적이고 미래적인 느낌의 패션과 어울림
-            #     "고프코어": "Green",  # 등산 및 아웃도어 느낌의 스타일과 자연스러운 향
-            #     "펑크 스타일": "Tobacco Leather",  # 강렬한 락 & 펑크 무드
-
-            #     # 스포티 & 액티브 스타일
-            #     "스포티": "Citrus",
-            #     "러너 스타일": "Aquatic",  # 활동적이고 신선한 느낌
-            #     "테니스 룩": "Fougere",  # 클래식하면서도 깨끗한 향
-
-            #     # 빈티지 & 감성적인 스타일
-            #     "빈티지": "Oriental",
-            #     "로맨틱 스타일": "Floral",  # 부드럽고 달콤한 분위기의 스타일
-            #     "보헤미안": "Musk",  # 자연스럽고 몽환적인 분위기
-            #     "레트로 패션": "Aldehyde",  # 70~80년대 스타일과 어울리는 클래식한 향
-
-            #     # 모던 & 미니멀 스타일
-            #     "모던": "Woody",
-            #     "미니멀": "Powdery",  # 깨끗하고 단정한 분위기
-            #     "올 블랙 룩": "Tobacco Leather",  # 강렬하면서 시크한 무드
-            #     "화이트 톤 스타일": "Musk",  # 깨끗하고 부드러운 느낌
-
-            #     # 독특한 컨셉 스타일
-            #     "아방가르드": "Tobacco Leather",  # 예술적인 스타일과 어울리는 가죽 향
-            #     "고딕 스타일": "Oriental",  # 다크하면서 무게감 있는 향
-            #     "코스프레": "Gourmand",  # 달콤하면서 개성 강한 스타일
-            # }
-
-=======
->>>>>>> f6a7cad9
             # 2. GPT를 이용해 입력에서 향 계열과 브랜드 추출
             keywords_prompt = (
                 "The following is a perfume recommendation request. Extract the fragrance family and brand names from the user_input and image_caption.\n"
@@ -494,34 +408,22 @@
                 "25. Fashion style: Cosplay -> line: **Gourmand**\n\n"
                 "### Important rule: The 'line' must **never** be null. It should always correspond to **one of [{', '.join(line_mapping.keys())}]**.\n"
                 "### NOTE: The 'brands' list can be empty.\n\n"
-<<<<<<< HEAD
-=======
             )
 
             if user_input is not None:
                 keywords_prompt += f"### user_input: {user_input}\n\n"
-            
+
             if image_caption is not None:
                 keywords_prompt += f"### image_caption: {image_caption}\n\n"
 
-            keywords_prompt += (   
->>>>>>> f6a7cad9
+            keywords_prompt += (
                 "### The output format must be **JSON**:\n"
                 "{\n"
                 '  "line": "Woody",\n'
                 '  "brands": ["샤넬", "딥티크"]\n'
                 "}"
-<<<<<<< HEAD
-                f"\n\n### user_input: {user_input}"
-            )
-
-            if keywords_prompt is not None:
-                keywords_prompt += f"\n### image_caption: {image_caption}"
-
-=======
-            )
-            
->>>>>>> f6a7cad9
+            )
+
             response_text = self.gpt_client.generate_response(keywords_prompt).strip()
             logger.info(f"🤖 GPT 응답: {response_text}")
 
@@ -608,22 +510,21 @@
                 status_code=500, detail=f"대화 응답 생성 실패: {str(e)}"
             )
 
-    def generate_recommendation_response(self, user_input: Optional[str] = None, image_caption: Optional[str] = None) -> dict:
+    def generate_recommendation_response(
+        self, user_input: Optional[str] = None, image_caption: Optional[str] = None
+    ) -> dict:
         """middle note를 포함한 향수 추천"""
         try:
-<<<<<<< HEAD
-            logger.info(f"🔄 추천 처리 시작 - 입력: {user_input}")
-
-=======
             if user_input is not None:
                 logger.info(f"🔄 추천 처리 시작 - user_input: {user_input}")
             elif image_caption is not None:
                 logger.info(f"🔄 추천 처리 시작 - image_caption: {image_caption}")
-            
->>>>>>> f6a7cad9
+
             # 1. 키워드 추출
             logger.info("🔍 키워드 추출 시작")
-            extracted_data = self.extract_keywords_from_input(user_input=user_input, image_caption=image_caption)
+            extracted_data = self.extract_keywords_from_input(
+                user_input=user_input, image_caption=image_caption
+            )
             line_id = extracted_data["line_id"]
             brand_filters = extracted_data["brands"]
             logger.info(
@@ -669,19 +570,13 @@
             )
 
             template = self.prompt_loader.get_prompt("recommendation")
-            names_prompt = (
-                f"{template['description']}\n"
-                f"{template['rules']}"
-            )
-
-            names_prompt = (
-                f"{template['description']}\n"
-                f"{template['rules']}\n"
-            )
+            names_prompt = f"{template['description']}\n" f"{template['rules']}"
+
+            names_prompt = f"{template['description']}\n" f"{template['rules']}\n"
 
             if user_input is not None:
                 names_prompt += f"\n### user_input: {user_input}\n"
-            
+
             if image_caption is not None:
                 names_prompt += f"\n### image_caption: {image_caption}\n"
 
@@ -689,9 +584,7 @@
                 f"extracted keywords: {products_text}\n"
                 f"Recommend up to 3 fragrance names that do not include brand names.\n\n"
                 f"- content: Please include the reason for the recommendation, the situation it suits, and the common feel of the perfumes in korean.\n\n"
-
                 "### Important Rule: You must respond only **in Korean**\n\n"
-
                 "Respond only in the following JSON format:\n"
                 "```json\n"
                 "{\n"
@@ -888,15 +781,10 @@
         except Exception as e:
             logger.error(f"❌ 예상치 못한 오류: {e}")
             return 1
-<<<<<<< HEAD
 
     def fashion_based_generate_recommendation_response(
-        self, user_input: str, image_caption: str
+        self, user_input: Optional[str] = None, image_caption: Optional[str] = None
     ) -> dict:
-=======
-        
-    def fashion_based_generate_recommendation_response(self, user_input: Optional[str] = None, image_caption: Optional[str] = None) -> dict:
->>>>>>> f6a7cad9
         """middle note를 포함한 향수 추천"""
         try:
             logger.info(f"🔄 추천 처리 시작 - 입력: {user_input}")
@@ -949,10 +837,7 @@
             )
 
             template = self.prompt_loader.get_prompt("recommendation")
-            names_prompt = (
-                f"{template['description']}\n"
-                f"{template['rules']}\n\n"
-            )
+            names_prompt = f"{template['description']}\n" f"{template['rules']}\n\n"
 
             if user_input is not None:
                 names_prompt += f"### user_input: {user_input}\n"
@@ -1127,15 +1012,11 @@
         for product in product_data:
             brands.add(product.get("brand", "Unknown"))
         return brands
-<<<<<<< HEAD
-
-    def get_fragrance_recommendation(self, user_input, caption):
-        # GPT에게 user input과 caption 전달 후 어울리는 향에 대한 설명 한국어로 반환(특정 브랜드 있으면 맨 앞에 적게끔 요청.)
-=======
-    
-    def get_fragrance_recommendation(self, user_input: Optional[str] = None, image_caption: Optional[str] = None):
+
+    def get_fragrance_recommendation(
+        self, user_input: Optional[str] = None, image_caption: Optional[str] = None
+    ):
         # GPT에게 user input과 image caption 전달 후 어울리는 향에 대한 설명 한국어로 반환(특정 브랜드 있으면 맨 앞에 적게끔 요청.)
->>>>>>> f6a7cad9
         existing_brands = self.get_distinct_brands(self.all_diffusers)
         brands_str = ", ".join(existing_brands)
 
@@ -1172,11 +1053,13 @@
 - Response:
 Brand: Not Found
 Scent Description: 우디한 베이스에 따뜻하고 자연스러운 분위기를 더하는 향이 어울립니다. 은은한 샌들우드와 부드러운 시더우드가 조화를 이루며, 가벼운 머스크와 드라이한 베티버가 깊이를 더합니다. 가벼운 허브와 상쾌한 시트러스 노트가 은은하게 균형을 이루며 여유롭고 세련된 분위기를 연출합니다.
-<<<<<<< HEAD
-
-User Input: {user_input}
-Image Caption: {caption}
-Response:"""
+"""
+
+        if user_input is not None:
+            fragrance_description_prompt += f"\n### User Input: {user_input}"
+        if image_caption is not None:
+            fragrance_description_prompt += f"\n### Image Caption: {image_caption}"
+        fragrance_description_prompt += f"\n### Response: "
 
         fragrance_description = self.gpt_client.generate_response(
             fragrance_description_prompt
@@ -1184,32 +1067,14 @@
         return fragrance_description
 
     def generate_interior_design_based_recommendation_response(
-        self, user_input: str, image_caption: str
+        self, user_input: Optional[str] = None, image_caption: Optional[str] = None
     ) -> dict:
         """공간 사진 기반 디퓨저 추천"""
         try:
             logger.info(f"🏠 공간 사진 기반 디퓨저 추천 시작: {user_input}")
             fragrance_description = self.get_fragrance_recommendation(
-                user_input, image_caption
-            )
-=======
-"""
-        
-        if user_input is not None:
-            fragrance_description_prompt += f"\n### User Input: {user_input}"
-        if image_caption is not None:
-            fragrance_description_prompt += f"\n### Image Caption: {image_caption}"
-        fragrance_description_prompt += f"\n### Response: "
-        
-        fragrance_description = self.gpt_client.generate_response(fragrance_description_prompt).strip()
-        return fragrance_description
-    
-    def generate_interior_design_based_recommendation_response(self, user_input: Optional[str] = None, image_caption: Optional[str] = None) -> dict:
-        """공간 사진 기반 디퓨저 추천"""
-        try:
-            logger.info(f"🏠 공간 사진 기반 디퓨저 추천 시작: {user_input}")
-            fragrance_description = self.get_fragrance_recommendation(user_input=user_input, image_caption=image_caption)
->>>>>>> f6a7cad9
+                user_input=user_input, image_caption=image_caption
+            )
 
             try:
                 diffusers_result = self.collection.query(
@@ -1244,10 +1109,7 @@
                 diffusers_result = None
 
             template = self.prompt_loader.get_prompt("diffuser_recommendation")
-            diffuser_prompt = (
-                f"{template['description']}\n"
-                f"{template['rules']}\n"
-            )
+            diffuser_prompt = f"{template['description']}\n" f"{template['rules']}\n"
 
             if user_input is not None:
                 diffuser_prompt += f"### user_input: {user_input}\n"
@@ -1260,7 +1122,6 @@
                 f"Note: The recommendations should refer to the user_input, image_caption(if exists). The image_caption describes the interior design or a space, and the recommended diffusers should match the described interior design.\n"
                 f"- content: Based on the user_input and image_caption, please include the reason for the recommendation, the situation it suits, and the common feel of the diffusers in korean.\n\n"
                 "### Important Rule: You must respond only **in Korean**\n\n"
-
                 "Respond only in the following JSON format:\n"
                 "```json\n"
                 "{\n"
@@ -1462,33 +1323,24 @@
 
         return user_input_effect_list
 
-<<<<<<< HEAD
     def generate_therapeutic_purpose_recommendation_response(
-        self, user_input: str
+        self, user_input: Optional[str] = None, image_caption: Optional[str] = None
     ) -> dict:
-        """테라피 기반 향수/디퓨저 추천"""
-        try:
-            logger.info(f"🌏 테라피 기반 향수/디퓨저 추천 시작: {user_input}")
-
-            # Get the product category
-            category_id = self.decide_product_category(user_input)
-=======
-    def generate_therapeutic_purpose_recommendation_response(self, user_input: Optional[str] = None, image_caption: Optional[str] = None) -> dict:
         """테라피 기반 향수/디퓨저 추천"""
         try:
             if user_input is not None:
                 logger.info(f"🌏 테라피 기반 향수/디퓨저 추천 user_input: {user_input}")
             if image_caption is not None:
-                logger.info(f"🌏 테라피 기반 향수/디퓨저 추천 image_caption: {image_caption}")
-            
-            
+                logger.info(
+                    f"🌏 테라피 기반 향수/디퓨저 추천 image_caption: {image_caption}"
+                )
+
             category_id = 2
             user_input_effect_list = [3]
 
             if user_input is not None:
                 # Get the product category
                 category_id = self.decide_product_category(user_input)
->>>>>>> f6a7cad9
 
                 # Analyze user input effects
                 user_input_effect_list = self.analyze_user_input_effect(user_input)
@@ -1568,10 +1420,7 @@
                 for product in selected_products
             )
 
-            prompt = (
-                f"{template['description']}\n"
-                f"{template['rules']}\n"
-            )
+            prompt = f"{template['description']}\n" f"{template['rules']}\n"
 
             if user_input is not None:
                 prompt += f"### user_input: {user_input}\n"
